trigger:
  branches:
    include:
    - master
    - develop
    - 'v?.*'
    - 'validate/*'
  paths:
    exclude: ["doc", "*.md"]

variables:
  TreatWarningsAsErrors: true
  DOTNET_SKIP_FIRST_TIME_EXPERIENCE: true
  BuildConfiguration: Release
  BuildPlatform: Any CPU

stages:
- stage: Build
  jobs:
  - job: Windows
    pool:
      vmImage: windows-2022
    steps:
    - checkout: self
      clean: true
    - template: azure-pipelines/install-dependencies.yml

    - powershell: '& (./azure-pipelines/Get-nbgv.ps1) cloud'
      displayName: Set build number

    - template: azure-pipelines/build.yml

  - job: Unity
    pool:
      name: CustomAgents
      demands:
      - UNITYHUB_EDITORS_FOLDER_LOCATION
      - UNITYVERSION -equals 2019.1
    steps:
    - checkout: self
      clean: true
    - template: azure-pipelines/install-dependencies.yml
    - template: azure-pipelines/build_unity.yml

  - job: Linux
    pool:
<<<<<<< HEAD
      vmImage: Ubuntu 18.04
=======
      vmImage: ubuntu-20.04
>>>>>>> 54b155f6
    steps:
    - checkout: self
      clean: true
    - template: azure-pipelines/install-dependencies.yml
    - template: azure-pipelines/build_nonWindows.yml

  - job: macOS
    pool:
      vmImage: macOS-11
    steps:
    - checkout: self
      clean: true
    - template: azure-pipelines/install-dependencies.yml
    - template: azure-pipelines/build_nonWindows.yml

# This job ensures that we're running mpc regularly on the generated code that we check in.
# It also helps exercise mpc so bugs don't go unnoticed.
  - job: codegen_diff
    pool:
      vmImage: ubuntu-20.04
    steps:
    - checkout: self
      clean: true
    - template: azure-pipelines/install-dependencies.yml
    - pwsh: sandbox/codegen.ps1
      displayName: Regenerate checked-in code
    - bash: |
          git add -u . # compare after applying git EOL normalization
          git diff --cached --exit-code --stat \
          || (echo "##[error] found changed files after build. please 'azure-pipelines/codegen.ps1'" \
                  "and check in all changes" \
              && git diff --cached \
              && exit 1)
      displayName: Check for uncommitted changes
- stage: Publish
  condition: and(succeeded(), ne(variables['Build.Reason'], 'PullRequest'))
  jobs:
  - job: push
    pool:
      vmImage: ubuntu-20.04
    steps:
    - download: current
      artifact: nuget
    - task: NuGetToolInstaller@1
      displayName: Use NuGet 5.x
      inputs:
        versionSpec: 5.x
    - task: NuGetCommand@2
      displayName: NuGet push
      inputs:
        command: push
        packagesToPush: $(Pipeline.Workspace)/nuget/*.nupkg
        publishVstsFeed: MessagePack-CSharp/MessagePack-CI
      continueOnError: true<|MERGE_RESOLUTION|>--- conflicted
+++ resolved
@@ -44,11 +44,7 @@
 
   - job: Linux
     pool:
-<<<<<<< HEAD
-      vmImage: Ubuntu 18.04
-=======
       vmImage: ubuntu-20.04
->>>>>>> 54b155f6
     steps:
     - checkout: self
       clean: true
