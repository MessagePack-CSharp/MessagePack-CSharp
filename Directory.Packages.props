<?xml version="1.0" encoding="utf-8"?>
<Project>
  <!-- https://learn.microsoft.com/nuget/consume-packages/central-package-management -->
  <PropertyGroup>
    <ManagePackageVersionsCentrally>true</ManagePackageVersionsCentrally>
    <CentralPackageTransitivePinningEnabled>true</CentralPackageTransitivePinningEnabled>
    <BenchmarkDotNetVersion>0.13.12</BenchmarkDotNetVersion>
    <!-- https://learn.microsoft.com/en-us/visualstudio/extensibility/roslyn-version-support?view=vs-2022 -->
    <MicrosoftCodeAnalysisVersion>4.8.0</MicrosoftCodeAnalysisVersion>
    <MicrosoftCodeAnalysisVersion Condition="'$(IsAnalyzerProject)'=='true'">4.3.0</MicrosoftCodeAnalysisVersion>
    <MicrosoftCodeAnalysisTestingVersion>1.1.2-beta1.24121.1</MicrosoftCodeAnalysisTestingVersion>
  </PropertyGroup>
  <ItemGroup>
    <PackageVersion Include="BenchmarkDotNet.Diagnostics.Windows" Version="$(BenchmarkDotNetVersion)" />
    <PackageVersion Include="BenchmarkDotNet" Version="$(BenchmarkDotNetVersion)" />
    <PackageVersion Include="Ceras" Version="4.1.7" />
    <PackageVersion Include="ConsoleAppFramework" Version="4.2.4" />
    <PackageVersion Include="FluentAssertions" Version="6.12.0" />
    <PackageVersion Include="FsPickler" Version="5.3.2" />
    <PackageVersion Include="Hyperion" Version="0.12.2" />
    <PackageVersion Include="IsExternalInit" Version="1.0.3" />
    <PackageVersion Include="Jil" version="2.17.0" />
    <PackageVersion Include="MessagePack" Version="2.1.90" />
    <PackageVersion Include="Microsoft.AspNetCore.Mvc.Core" Version="2.2.5" />
    <PackageVersion Include="Microsoft.CodeAnalysis.Analyzers" version="3.3.4" />
    <PackageVersion Include="Microsoft.CodeAnalysis.Common" version="$(MicrosoftCodeAnalysisVersion)" />
    <PackageVersion Include="Microsoft.CodeAnalysis.CSharp.CodeFix.Testing.XUnit" Version="$(MicrosoftCodeAnalysisTestingVersion)" />
    <PackageVersion Include="Microsoft.CodeAnalysis.CSharp" version="$(MicrosoftCodeAnalysisVersion)" />
    <PackageVersion Include="Microsoft.CodeAnalysis.CSharp.SourceGenerators.Testing.XUnit" Version="$(MicrosoftCodeAnalysisTestingVersion)" />
    <PackageVersion Include="Microsoft.CodeAnalysis.CSharp.Workspaces" version="$(MicrosoftCodeAnalysisVersion)" />
    <PackageVersion Include="Microsoft.CodeAnalysis.PublicApiAnalyzers" Version="3.3.4" />
    <PackageVersion Include="Microsoft.CodeAnalysis.ResxSourceGenerator" Version="3.11.0-beta1.24122.1" />
    <PackageVersion Include="Microsoft.CodeAnalysis.VisualBasic.CodeFix.Testing.XUnit" Version="$(MicrosoftCodeAnalysisTestingVersion)" />
    <PackageVersion Include="Microsoft.CodeAnalysis.VisualBasic.Workspaces" version="$(MicrosoftCodeAnalysisVersion)" />
    <PackageVersion Include="Microsoft.CodeAnalysis.Workspaces.Common" Version="$(MicrosoftCodeAnalysisVersion)" />
    <PackageVersion Include="Microsoft.NET.StringTools" Version="17.10.4" />
    <PackageVersion Include="Microsoft.NET.Test.Sdk" Version="17.10.0" />
<<<<<<< HEAD
    <PackageVersion Include="Microsoft.NETCore.Portable.Compatibility" Version="1.0.1" />
    <PackageVersion Include="Moq" Version="4.20.70" />
    <PackageVersion Include="MsgPack.Cli" Version="1.0.1" />
    <PackageVersion Include="Nerdbank.Streams" Version="2.11.74" />
    <PackageVersion Include="Newtonsoft.Json.Bson" Version="1.0.2" />
    <PackageVersion Include="Newtonsoft.Json" Version="13.0.3" />
    <PackageVersion Include="NuGet.Protocol" Version="6.8.0" />
    <PackageVersion Include="nunit" Version="3.14.0" />
    <PackageVersion Include="NUnit3TestAdapter" Version="4.5.0" />
    <PackageVersion Include="protobuf-net" Version="3.2.30" />
    <PackageVersion Include="RandomFixtureKit" Version="1.0.1" />
    <PackageVersion Include="ReactiveProperty" Version="9.5.0" />
    <PackageVersion Include="Required" Version="1.0.0" />
    <PackageVersion Include="Sigil" version="5.0.0" />
    <PackageVersion Include="SpanJson" Version="4.0.0" />
    <PackageVersion Include="System.CodeDom" Version="6.0.0" />
    <PackageVersion Include="Utf8Json" Version="1.3.7" />
    <PackageVersion Include="Xunit.Combinatorial" Version="1.6.24" />
    <PackageVersion Include="xunit.runner.console" Version="2.8.1" />
    <PackageVersion Include="xunit.runner.visualstudio" Version="2.8.1" />
    <PackageVersion Include="Xunit.SkippableFact" Version="1.4.13" />
    <PackageVersion Include="xunit" Version="2.8.1" />
    <PackageVersion Include="ZeroFormatter" Version="1.6.4" />
    <PackageVersion Include="PolySharp" Version="1.14.1" />
  </ItemGroup>
  <ItemGroup Condition=" '$(TargetFramework)' == 'netstandard2.1'">
    <PackageVersion Include="System.Collections.Immutable" Version="7.0.0" />
  </ItemGroup>
  <ItemGroup Condition=" '$(TargetFramework)' == 'netstandard2.0' or '$(TargetFramework)' == 'net472'">
    <PackageVersion Include="Microsoft.Bcl.AsyncInterfaces" Version="6.0.0" />
    <PackageVersion Include="System.Collections.Immutable" Version="6.0.0" />
    <PackageVersion Include="System.Memory" Version="4.5.5" />
    <PackageVersion Include="System.Reflection.Emit.Lightweight" Version="4.7.0" />
    <PackageVersion Include="System.Reflection.Emit" Version="4.7.0" />
    <PackageVersion Include="System.Reflection.Metadata" Version="6.0.0" />
    <PackageVersion Include="System.Runtime.CompilerServices.Unsafe" Version="6.0.0" />
    <PackageVersion Include="System.Text.Json" Version="6.0.0" />
    <PackageVersion Include="System.Threading.Tasks.Extensions" Version="4.5.4" />
  </ItemGroup>
  <ItemGroup Condition="'$(NonShipping)'=='true'">
    <PackageVersion Update="Microsoft.Bcl.AsyncInterfaces" Version="7.0.0" />
    <PackageVersion Update="System.Collections.Immutable" Version="7.0.0" />
    <PackageVersion Update="System.Reflection.Metadata" Version="7.0.0" />
  </ItemGroup>
  <ItemGroup>
    <GlobalPackageReference Include="CSharpIsNullAnalyzer" Version="0.1.495" />
    <GlobalPackageReference Include="Nerdbank.GitVersioning" Version="3.6.133" />
=======
    <PackageVersion Include="xunit.runner.visualstudio" Version="2.8.2" />
    <PackageVersion Include="xunit" Version="2.9.0" />
  </ItemGroup>
  <ItemGroup>
    <GlobalPackageReference Include="CSharpIsNullAnalyzer" Version="0.1.593" />
    <GlobalPackageReference Include="DotNetAnalyzers.DocumentationAnalyzers" Version="1.0.0-beta.59" />
    <GlobalPackageReference Include="Nerdbank.GitVersioning" Version="3.6.139" />
>>>>>>> 03b934cc
    <GlobalPackageReference Include="Nullable" Version="1.3.1" />
    <GlobalPackageReference Include="StyleCop.Analyzers.Unstable" Version="1.2.0.556" />
  </ItemGroup>
</Project><|MERGE_RESOLUTION|>--- conflicted
+++ resolved
@@ -35,7 +35,6 @@
     <PackageVersion Include="Microsoft.CodeAnalysis.Workspaces.Common" Version="$(MicrosoftCodeAnalysisVersion)" />
     <PackageVersion Include="Microsoft.NET.StringTools" Version="17.10.4" />
     <PackageVersion Include="Microsoft.NET.Test.Sdk" Version="17.10.0" />
-<<<<<<< HEAD
     <PackageVersion Include="Microsoft.NETCore.Portable.Compatibility" Version="1.0.1" />
     <PackageVersion Include="Moq" Version="4.20.70" />
     <PackageVersion Include="MsgPack.Cli" Version="1.0.1" />
@@ -54,10 +53,10 @@
     <PackageVersion Include="System.CodeDom" Version="6.0.0" />
     <PackageVersion Include="Utf8Json" Version="1.3.7" />
     <PackageVersion Include="Xunit.Combinatorial" Version="1.6.24" />
-    <PackageVersion Include="xunit.runner.console" Version="2.8.1" />
-    <PackageVersion Include="xunit.runner.visualstudio" Version="2.8.1" />
+    <PackageVersion Include="xunit.runner.console" Version="2.9.0" />
+    <PackageVersion Include="xunit.runner.visualstudio" Version="2.8.2" />
     <PackageVersion Include="Xunit.SkippableFact" Version="1.4.13" />
-    <PackageVersion Include="xunit" Version="2.8.1" />
+    <PackageVersion Include="xunit" Version="2.9.0" />
     <PackageVersion Include="ZeroFormatter" Version="1.6.4" />
     <PackageVersion Include="PolySharp" Version="1.14.1" />
   </ItemGroup>
@@ -81,17 +80,8 @@
     <PackageVersion Update="System.Reflection.Metadata" Version="7.0.0" />
   </ItemGroup>
   <ItemGroup>
-    <GlobalPackageReference Include="CSharpIsNullAnalyzer" Version="0.1.495" />
-    <GlobalPackageReference Include="Nerdbank.GitVersioning" Version="3.6.133" />
-=======
-    <PackageVersion Include="xunit.runner.visualstudio" Version="2.8.2" />
-    <PackageVersion Include="xunit" Version="2.9.0" />
-  </ItemGroup>
-  <ItemGroup>
     <GlobalPackageReference Include="CSharpIsNullAnalyzer" Version="0.1.593" />
-    <GlobalPackageReference Include="DotNetAnalyzers.DocumentationAnalyzers" Version="1.0.0-beta.59" />
     <GlobalPackageReference Include="Nerdbank.GitVersioning" Version="3.6.139" />
->>>>>>> 03b934cc
     <GlobalPackageReference Include="Nullable" Version="1.3.1" />
     <GlobalPackageReference Include="StyleCop.Analyzers.Unstable" Version="1.2.0.556" />
   </ItemGroup>
