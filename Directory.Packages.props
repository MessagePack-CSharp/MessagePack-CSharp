<?xml version="1.0" encoding="utf-8"?>
<Project>
  <!-- https://learn.microsoft.com/nuget/consume-packages/central-package-management -->
  <PropertyGroup>
    <ManagePackageVersionsCentrally>true</ManagePackageVersionsCentrally>
    <CentralPackageTransitivePinningEnabled>true</CentralPackageTransitivePinningEnabled>
    <BenchmarkDotNetVersion>0.13.12</BenchmarkDotNetVersion>
    <!-- https://learn.microsoft.com/en-us/visualstudio/extensibility/roslyn-version-support?view=vs-2022 -->
    <MicrosoftCodeAnalysisVersion>4.8.0</MicrosoftCodeAnalysisVersion>
    <MicrosoftCodeAnalysisVersion Condition="'$(IsAnalyzerProject)'=='true'">4.3.0</MicrosoftCodeAnalysisVersion>
    <MicrosoftCodeAnalysisTestingVersion>1.1.2</MicrosoftCodeAnalysisTestingVersion>
  </PropertyGroup>
  <ItemGroup>
    <PackageVersion Include="BenchmarkDotNet.Diagnostics.Windows" Version="$(BenchmarkDotNetVersion)" />
    <PackageVersion Include="BenchmarkDotNet" Version="$(BenchmarkDotNetVersion)" />
    <PackageVersion Include="Ceras" Version="4.1.7" />
    <PackageVersion Include="ConsoleAppFramework" Version="4.2.4" />
    <PackageVersion Include="FluentAssertions" Version="6.12.0" />
    <PackageVersion Include="FsPickler" Version="5.3.2" />
    <PackageVersion Include="Hyperion" Version="0.12.2" />
    <PackageVersion Include="IsExternalInit" Version="1.0.3" />
    <PackageVersion Include="Jil" version="2.17.0" />
    <PackageVersion Include="MessagePack" Version="2.1.90" />
    <PackageVersion Include="Microsoft.AspNetCore.Mvc.Core" Version="2.2.5" />
    <PackageVersion Include="Microsoft.CodeAnalysis.Analyzers" version="3.3.4" />
    <PackageVersion Include="Microsoft.CodeAnalysis.Common" version="$(MicrosoftCodeAnalysisVersion)" />
    <PackageVersion Include="Microsoft.CodeAnalysis.CSharp.CodeFix.Testing.XUnit" Version="$(MicrosoftCodeAnalysisTestingVersion)" />
    <PackageVersion Include="Microsoft.CodeAnalysis.CSharp" version="$(MicrosoftCodeAnalysisVersion)" />
    <PackageVersion Include="Microsoft.CodeAnalysis.CSharp.SourceGenerators.Testing.XUnit" Version="$(MicrosoftCodeAnalysisTestingVersion)" />
    <PackageVersion Include="Microsoft.CodeAnalysis.CSharp.Workspaces" version="$(MicrosoftCodeAnalysisVersion)" />
    <PackageVersion Include="Microsoft.CodeAnalysis.PublicApiAnalyzers" Version="3.3.4" />
    <PackageVersion Include="Microsoft.CodeAnalysis.ResxSourceGenerator" Version="3.11.0-beta1.24415.1" />
    <PackageVersion Include="Microsoft.CodeAnalysis.VisualBasic.CodeFix.Testing.XUnit" Version="$(MicrosoftCodeAnalysisTestingVersion)" />
    <PackageVersion Include="Microsoft.CodeAnalysis.VisualBasic.Workspaces" version="$(MicrosoftCodeAnalysisVersion)" />
    <PackageVersion Include="Microsoft.CodeAnalysis.Workspaces.Common" Version="$(MicrosoftCodeAnalysisVersion)" />
    <PackageVersion Include="Microsoft.NET.StringTools" Version="17.10.4" />
    <PackageVersion Include="Microsoft.NET.Test.Sdk" Version="17.11.1" />
    <PackageVersion Include="Microsoft.NETCore.Portable.Compatibility" Version="1.0.1" />
    <PackageVersion Include="Moq" Version="4.20.70" />
    <PackageVersion Include="MsgPack.Cli" Version="1.0.1" />
    <PackageVersion Include="Nerdbank.Streams" Version="2.11.74" />
    <PackageVersion Include="Newtonsoft.Json.Bson" Version="1.0.2" />
    <PackageVersion Include="Newtonsoft.Json" Version="13.0.3" />
    <PackageVersion Include="NuGet.Protocol" Version="6.8.0" />
    <PackageVersion Include="nunit" Version="4.2.2" />
    <PackageVersion Include="NUnit3TestAdapter" Version="4.5.0" />
    <PackageVersion Include="protobuf-net" Version="3.2.30" />
    <PackageVersion Include="RandomFixtureKit" Version="1.0.1" />
    <PackageVersion Include="ReactiveProperty" Version="9.5.0" />
    <PackageVersion Include="Required" Version="1.0.0" />
    <PackageVersion Include="Sigil" version="5.0.0" />
    <PackageVersion Include="SpanJson" Version="4.2.0" />
    <PackageVersion Include="Utf8Json" Version="1.3.7" />
    <PackageVersion Include="Xunit.Combinatorial" Version="1.6.24" />
    <PackageVersion Include="xunit.runner.console" Version="2.9.0" />
    <PackageVersion Include="xunit.runner.visualstudio" Version="2.8.2" />
<<<<<<< HEAD
    <PackageVersion Include="Xunit.SkippableFact" Version="1.4.13" />
    <PackageVersion Include="xunit" Version="2.9.1" />
    <PackageVersion Include="ZeroFormatter" Version="1.6.4" />
    <PackageVersion Include="PolySharp" Version="1.14.1" />
  </ItemGroup>
  <ItemGroup Condition=" '$(TargetFramework)' == 'netstandard2.1'">
    <PackageVersion Include="System.Collections.Immutable" Version="7.0.0" />
  </ItemGroup>
  <ItemGroup Condition=" '$(TargetFramework)' == 'netstandard2.0' or '$(TargetFramework)' == 'net472'">
    <PackageVersion Include="Microsoft.Bcl.AsyncInterfaces" Version="6.0.0" />
    <PackageVersion Include="System.Collections.Immutable" Version="6.0.0" />
    <PackageVersion Include="System.Memory" Version="4.5.5" />
    <PackageVersion Include="System.Reflection.Emit.Lightweight" Version="4.7.0" />
    <PackageVersion Include="System.Reflection.Emit" Version="4.7.0" />
    <PackageVersion Include="System.Reflection.Metadata" Version="6.0.0" />
    <PackageVersion Include="System.Runtime.CompilerServices.Unsafe" Version="6.0.0" />
    <PackageVersion Include="System.Text.Json" Version="6.0.0" />
    <PackageVersion Include="System.Threading.Tasks.Extensions" Version="4.5.4" />
  </ItemGroup>
  <ItemGroup Condition="'$(NonShipping)'=='true'">
    <PackageVersion Update="Microsoft.Bcl.AsyncInterfaces" Version="7.0.0" />
    <PackageVersion Update="System.Collections.Immutable" Version="7.0.0" />
    <PackageVersion Update="System.Reflection.Metadata" Version="7.0.0" />
=======
    <PackageVersion Include="xunit" Version="2.9.2" />
>>>>>>> 8d860195
  </ItemGroup>
  <ItemGroup>
    <GlobalPackageReference Include="CSharpIsNullAnalyzer" Version="0.1.593" />
    <GlobalPackageReference Include="Nerdbank.GitVersioning" Version="3.6.143" />
    <GlobalPackageReference Include="Nullable" Version="1.3.1" />
    <GlobalPackageReference Include="StyleCop.Analyzers.Unstable" Version="1.2.0.556" />
  </ItemGroup>
</Project><|MERGE_RESOLUTION|>--- conflicted
+++ resolved
@@ -54,9 +54,8 @@
     <PackageVersion Include="Xunit.Combinatorial" Version="1.6.24" />
     <PackageVersion Include="xunit.runner.console" Version="2.9.0" />
     <PackageVersion Include="xunit.runner.visualstudio" Version="2.8.2" />
-<<<<<<< HEAD
     <PackageVersion Include="Xunit.SkippableFact" Version="1.4.13" />
-    <PackageVersion Include="xunit" Version="2.9.1" />
+    <PackageVersion Include="xunit" Version="2.9.2" />
     <PackageVersion Include="ZeroFormatter" Version="1.6.4" />
     <PackageVersion Include="PolySharp" Version="1.14.1" />
   </ItemGroup>
@@ -78,9 +77,6 @@
     <PackageVersion Update="Microsoft.Bcl.AsyncInterfaces" Version="7.0.0" />
     <PackageVersion Update="System.Collections.Immutable" Version="7.0.0" />
     <PackageVersion Update="System.Reflection.Metadata" Version="7.0.0" />
-=======
-    <PackageVersion Include="xunit" Version="2.9.2" />
->>>>>>> 8d860195
   </ItemGroup>
   <ItemGroup>
     <GlobalPackageReference Include="CSharpIsNullAnalyzer" Version="0.1.593" />
