<Project>
  <!-- https://learn.microsoft.com/nuget/consume-packages/central-package-management -->
  <PropertyGroup>
    <ManagePackageVersionsCentrally>true</ManagePackageVersionsCentrally>
    <CentralPackageTransitivePinningEnabled>true</CentralPackageTransitivePinningEnabled>

    <BenchmarkDotNetVersion>0.13.5</BenchmarkDotNetVersion>

    <!-- https://learn.microsoft.com/en-us/visualstudio/extensibility/roslyn-version-support?view=vs-2022 -->
    <MicrosoftCodeAnalysisVersion>4.3.0</MicrosoftCodeAnalysisVersion>
    <MicrosoftCodeAnalysisVersion Condition="'$(IsTestProject)'=='true'">4.3.0</MicrosoftCodeAnalysisVersion>
    <MicrosoftCodeAnalysisTestingVersion>1.1.2-beta1.23163.2</MicrosoftCodeAnalysisTestingVersion>

    <!-- Unity 2021.3 has Roslyn 3.8.0 (https://docs.unity3d.com/Manual/roslyn-analyzers.html) -->
    <CodeAnalysisVersionForUnity>3.8.0</CodeAnalysisVersionForUnity>
  </PropertyGroup>
  <ItemGroup>
    <PackageVersion Include="BenchmarkDotNet.Diagnostics.Windows" Version="$(BenchmarkDotNetVersion)" />
    <PackageVersion Include="BenchmarkDotNet" Version="$(BenchmarkDotNetVersion)" />
    <PackageVersion Include="Ceras" Version="4.1.7" />
    <PackageVersion Include="ConsoleAppFramework" Version="4.2.4" />
    <PackageVersion Include="FluentAssertions" Version="6.8.0" />
    <PackageVersion Include="FsPickler" Version="5.3.2" />
    <PackageVersion Include="Hyperion" Version="0.12.2" />
    <PackageVersion Include="IsExternalInit" Version="1.0.3" />
    <PackageVersion Include="Jil" version="2.17.0" />
    <PackageVersion Include="MessagePack" Version="2.1.90" />
    <PackageVersion Include="Microsoft.AspNetCore.Mvc.Core" Version="2.2.5" />
    <PackageVersion Include="Microsoft.Bcl.AsyncInterfaces" Version="6.0.0" />
    <PackageVersion Include="Microsoft.Build.Framework" Version="16.5.0" ExcludeAssets="runtime" />
    <PackageVersion Include="Microsoft.Build.Locator" Version="1.4.1" />
    <PackageVersion Include="Microsoft.Build.Utilities.Core" Version="16.5.0" />
    <PackageVersion Include="Microsoft.Build" Version="16.5.0" ExcludeAssets="runtime" />
    <PackageVersion Include="Microsoft.CodeAnalysis.Analyzers" version="3.3.3" />
    <PackageVersion Include="Microsoft.CodeAnalysis.Common" version="$(MicrosoftCodeAnalysisVersion)" />
    <PackageVersion Include="Microsoft.CodeAnalysis.CSharp.CodeFix.Testing.XUnit" Version="$(MicrosoftCodeAnalysisTestingVersion)" />
    <PackageVersion Include="Microsoft.CodeAnalysis.CSharp" version="$(MicrosoftCodeAnalysisVersion)" />
    <PackageVersion Include="Microsoft.CodeAnalysis.CSharp.SourceGenerators.Testing.XUnit" Version="$(MicrosoftCodeAnalysisTestingVersion)" />
    <PackageVersion Include="Microsoft.CodeAnalysis.CSharp.Workspaces" version="$(MicrosoftCodeAnalysisVersion)" />
    <PackageVersion Include="Microsoft.CodeAnalysis.PublicApiAnalyzers" Version="3.3.3" PrivateAssets="all" />
    <PackageVersion Include="Microsoft.CodeAnalysis.VisualBasic.CodeFix.Testing.XUnit" Version="$(MicrosoftCodeAnalysisTestingVersion)" />
    <PackageVersion Include="Microsoft.CodeAnalysis.VisualBasic.Workspaces" version="$(MicrosoftCodeAnalysisVersion)" />
<<<<<<< HEAD
    <PackageVersion Include="Microsoft.CodeAnalysis.Workspaces.Common" Version="$(MicrosoftCodeAnalysisVersion)" />
    <PackageVersion Include="Microsoft.NET.StringTools" Version="17.4.0" />
=======
    <PackageVersion Include="Microsoft.CodeAnalysis.Workspaces.MSBuild" Version="$(MicrosoftCodeAnalysisVersion)" />
    <PackageVersion Include="Microsoft.NET.StringTools" Version="17.5.0" />
>>>>>>> bbc3f970
    <PackageVersion Include="Microsoft.NET.Test.Sdk" Version="17.5.0" />
    <PackageVersion Include="Microsoft.NETCore.Portable.Compatibility" Version="1.0.1" />
    <PackageVersion Include="Moq" Version="4.18.4" />
    <PackageVersion Include="MsgPack.Cli" Version="1.0.1" />
    <PackageVersion Include="Nerdbank.Streams" Version="2.9.112" />
    <PackageVersion Include="Newtonsoft.Json.Bson" Version="1.0.2" />
    <PackageVersion Include="Newtonsoft.Json" Version="13.0.2" />
    <PackageVersion Include="NuGet.Protocol" Version="6.5.0" />
    <PackageVersion Include="nunit" Version="3.13.3" />
    <PackageVersion Include="NUnit3TestAdapter" Version="4.3.1" />
    <PackageVersion Include="protobuf-net" Version="3.1.25" />
    <PackageVersion Include="RandomFixtureKit" Version="1.0.1" />
<<<<<<< HEAD
    <PackageVersion Include="ReactiveProperty" Version="8.2.0" />
    <PackageVersion Include="Required" Version="1.0.0" />
=======
    <PackageVersion Include="ReactiveProperty" Version="9.1.2" />
>>>>>>> bbc3f970
    <PackageVersion Include="Sigil" version="5.0.0" />
    <PackageVersion Include="SpanJson" Version="4.0.0" />
    <PackageVersion Include="System.CodeDom" Version="7.0.0" />
    <PackageVersion Include="System.Collections.Immutable" Version="6.0.0" />
    <PackageVersion Include="System.Reflection.Emit.Lightweight" Version="4.7.0" />
    <PackageVersion Include="System.Reflection.Emit" Version="4.7.0" />
    <PackageVersion Include="System.Runtime.CompilerServices.Unsafe" Version="6.0.0" />
    <PackageVersion Include="System.Text.Json" Version="6.0.0" />
    <PackageVersion Include="System.Threading.Tasks.Extensions" Version="4.5.4" />
    <PackageVersion Include="System.ValueTuple" Version="4.5.0" />
    <PackageVersion Include="Utf8Json" Version="1.3.7" />
    <PackageVersion Include="Xunit.Combinatorial" Version="1.5.25" />
    <PackageVersion Include="xunit.runner.console" Version="2.4.2" />
    <PackageVersion Include="xunit.runner.visualstudio" Version="2.4.5" />
    <PackageVersion Include="Xunit.SkippableFact" Version="1.4.13" />
    <PackageVersion Include="xunit" Version="2.4.2" />
    <PackageVersion Include="ZeroFormatter" Version="1.6.4" />
  </ItemGroup>
  <ItemGroup Condition="'$(MicrosoftCodeAnalysisVersion)'=='$(CodeAnalysisVersionForUnity)'">
    <PackageVersion Update="System.CodeDom" Version="5.0.0" />
    <PackageVersion Update="System.Collections.Immutable" Version="5.0.0" />
    <PackageVersion Update="System.Text.Json" Version="5.0.0" />
  </ItemGroup>
  <ItemGroup>
    <GlobalPackageReference Include="CSharpIsNullAnalyzer" Version="0.1.329" />
    <GlobalPackageReference Include="DotNetAnalyzers.DocumentationAnalyzers" Version="1.0.0-beta.59" />
    <GlobalPackageReference Include="Nerdbank.GitVersioning" Version="3.5.119" />
    <GlobalPackageReference Include="Nullable" Version="1.3.1" />
    <GlobalPackageReference Include="StyleCop.Analyzers.Unstable" Version="1.2.0.435" />
  </ItemGroup>
  <ItemGroup>
    <GlobalPackageReference Include="Microsoft.SourceLink.GitHub" Version="1.1.1" />
  </ItemGroup>
</Project><|MERGE_RESOLUTION|>--- conflicted
+++ resolved
@@ -40,13 +40,8 @@
     <PackageVersion Include="Microsoft.CodeAnalysis.PublicApiAnalyzers" Version="3.3.3" PrivateAssets="all" />
     <PackageVersion Include="Microsoft.CodeAnalysis.VisualBasic.CodeFix.Testing.XUnit" Version="$(MicrosoftCodeAnalysisTestingVersion)" />
     <PackageVersion Include="Microsoft.CodeAnalysis.VisualBasic.Workspaces" version="$(MicrosoftCodeAnalysisVersion)" />
-<<<<<<< HEAD
     <PackageVersion Include="Microsoft.CodeAnalysis.Workspaces.Common" Version="$(MicrosoftCodeAnalysisVersion)" />
     <PackageVersion Include="Microsoft.NET.StringTools" Version="17.4.0" />
-=======
-    <PackageVersion Include="Microsoft.CodeAnalysis.Workspaces.MSBuild" Version="$(MicrosoftCodeAnalysisVersion)" />
-    <PackageVersion Include="Microsoft.NET.StringTools" Version="17.5.0" />
->>>>>>> bbc3f970
     <PackageVersion Include="Microsoft.NET.Test.Sdk" Version="17.5.0" />
     <PackageVersion Include="Microsoft.NETCore.Portable.Compatibility" Version="1.0.1" />
     <PackageVersion Include="Moq" Version="4.18.4" />
@@ -59,12 +54,8 @@
     <PackageVersion Include="NUnit3TestAdapter" Version="4.3.1" />
     <PackageVersion Include="protobuf-net" Version="3.1.25" />
     <PackageVersion Include="RandomFixtureKit" Version="1.0.1" />
-<<<<<<< HEAD
-    <PackageVersion Include="ReactiveProperty" Version="8.2.0" />
+    <PackageVersion Include="ReactiveProperty" Version="9.1.2" />
     <PackageVersion Include="Required" Version="1.0.0" />
-=======
-    <PackageVersion Include="ReactiveProperty" Version="9.1.2" />
->>>>>>> bbc3f970
     <PackageVersion Include="Sigil" version="5.0.0" />
     <PackageVersion Include="SpanJson" Version="4.0.0" />
     <PackageVersion Include="System.CodeDom" Version="7.0.0" />
