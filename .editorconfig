# EditorConfig is awesome:http://EditorConfig.org

# top-most EditorConfig file
root = true

# Don't use tabs for indentation.
[*]
indent_style = space

# (Please don't specify an indent_size here; that has too many unintended consequences.)

[*.yml]
indent_size = 2
indent_style = space

# Code files
[*.{cs,csx,vb,vbx,h,cpp,idl}]
indent_size = 4
insert_final_newline = true
trim_trailing_whitespace = true

# MSBuild project files
[*.{csproj,vbproj,vcxproj,vcxproj.filters,proj,projitems,shproj,msbuildproj,props,targets}]
indent_size = 2

# Xml config files
[*.{ruleset,config,nuspec,resx,vsixmanifest,vsct,runsettings}]
indent_size = 2

# JSON files
[*.json]
indent_size = 2
indent_style = space

# Dotnet code style settings:
[*.{cs,vb}]

# Use tuple syntax
dotnet_diagnostic.SA1141.severity = silent
# Tuple types in signatures should have element names
dotnet_diagnostic.SA1414.severity = silent
# Braces should not be omitted from multi-line child statement
dotnet_diagnostic.SA1519.severity = silent

# Sort using and Import directives with System.* appearing first
dotnet_sort_system_directives_first = true
dotnet_style_qualification_for_field = false:silent
dotnet_style_qualification_for_property = false:silent
dotnet_style_qualification_for_method = false:silent
dotnet_style_qualification_for_event = false:silent

# Use language keywords instead of framework type names for type references
dotnet_style_predefined_type_for_locals_parameters_members = true:suggestion
dotnet_style_predefined_type_for_member_access = true:suggestion

# Suggest more modern language features when available
dotnet_style_object_initializer = true:suggestion
dotnet_style_collection_initializer = true:suggestion
dotnet_style_coalesce_expression = true:suggestion
dotnet_style_null_propagation = true:suggestion
dotnet_style_explicit_tuple_names = true:suggestion

# Non-private static fields are PascalCase
dotnet_naming_rule.non_private_static_fields_should_be_pascal_case.severity = suggestion
dotnet_naming_rule.non_private_static_fields_should_be_pascal_case.symbols = non_private_static_fields
dotnet_naming_rule.non_private_static_fields_should_be_pascal_case.style = non_private_static_field_style

dotnet_naming_symbols.non_private_static_fields.applicable_kinds = field
dotnet_naming_symbols.non_private_static_fields.applicable_accessibilities = public, protected, internal, protected internal, private protected
dotnet_naming_symbols.non_private_static_fields.required_modifiers = static

dotnet_naming_style.non_private_static_field_style.capitalization = pascal_case

# Constants are PascalCase
dotnet_naming_rule.constants_should_be_pascal_case.severity = suggestion
dotnet_naming_rule.constants_should_be_pascal_case.symbols = constants
dotnet_naming_rule.constants_should_be_pascal_case.style = constant_style

dotnet_naming_symbols.constants.applicable_kinds = field, local
dotnet_naming_symbols.constants.required_modifiers = const

dotnet_naming_style.constant_style.capitalization = pascal_case

# Static fields are camelCase
dotnet_naming_rule.static_fields_should_be_camel_case.severity = suggestion
dotnet_naming_rule.static_fields_should_be_camel_case.symbols = static_fields
dotnet_naming_rule.static_fields_should_be_camel_case.style = static_field_style

dotnet_naming_symbols.static_fields.applicable_kinds = field
dotnet_naming_symbols.static_fields.required_modifiers = static

dotnet_naming_style.static_field_style.capitalization = camel_case

# Instance fields are camelCase
dotnet_naming_rule.instance_fields_should_be_camel_case.severity = suggestion
dotnet_naming_rule.instance_fields_should_be_camel_case.symbols = instance_fields
dotnet_naming_rule.instance_fields_should_be_camel_case.style = instance_field_style

dotnet_naming_symbols.instance_fields.applicable_kinds = field

dotnet_naming_style.instance_field_style.capitalization = camel_case

# Locals and parameters are camelCase
dotnet_naming_rule.locals_should_be_camel_case.severity = suggestion
dotnet_naming_rule.locals_should_be_camel_case.symbols = locals_and_parameters
dotnet_naming_rule.locals_should_be_camel_case.style = camel_case_style

dotnet_naming_symbols.locals_and_parameters.applicable_kinds = parameter, local

dotnet_naming_style.camel_case_style.capitalization = camel_case

# Local functions are PascalCase
dotnet_naming_rule.local_functions_should_be_pascal_case.severity = suggestion
dotnet_naming_rule.local_functions_should_be_pascal_case.symbols = local_functions
dotnet_naming_rule.local_functions_should_be_pascal_case.style = local_function_style

dotnet_naming_symbols.local_functions.applicable_kinds = local_function

dotnet_naming_style.local_function_style.capitalization = pascal_case

# By default, name items with PascalCase
dotnet_naming_rule.members_should_be_pascal_case.severity = suggestion
dotnet_naming_rule.members_should_be_pascal_case.symbols = all_members
dotnet_naming_rule.members_should_be_pascal_case.style = pascal_case_style

dotnet_naming_symbols.all_members.applicable_kinds = *

dotnet_naming_style.pascal_case_style.capitalization = pascal_case

# CSharp code style settings:
[*.cs]
# Indentation preferences
csharp_indent_block_contents = true
csharp_indent_braces = false
csharp_indent_case_contents = true
csharp_indent_switch_labels = true
csharp_indent_labels = flush_left

# Prefer "var" everywhere
csharp_style_var_for_built_in_types = true:suggestion
csharp_style_var_when_type_is_apparent = true:suggestion
csharp_style_var_elsewhere = true:suggestion

# Prefer method-like constructs to have a block body
csharp_style_expression_bodied_methods = false:none
csharp_style_expression_bodied_constructors = false:none
csharp_style_expression_bodied_operators = false:none

# Prefer property-like constructs to have an expression-body
csharp_style_expression_bodied_properties = true:none
csharp_style_expression_bodied_indexers = true:none
csharp_style_expression_bodied_accessors = true:none

# Suggest more modern language features when available
csharp_style_pattern_matching_over_is_with_cast_check = true:suggestion
csharp_style_pattern_matching_over_as_with_null_check = true:suggestion
csharp_style_inlined_variable_declaration = true:suggestion
csharp_style_throw_expression = true:suggestion
csharp_style_conditional_delegate_call = true:suggestion

# Newline settings
csharp_new_line_before_open_brace = all
csharp_new_line_before_else = true
csharp_new_line_before_catch = true
csharp_new_line_before_finally = true
csharp_new_line_before_members_in_object_initializers = true
csharp_new_line_before_members_in_anonymous_types = true

# Blocks are allowed
csharp_prefer_braces = true:silent

dotnet_diagnostic.RS0041.severity = suggestion

# SA1130: Use lambda syntax
dotnet_diagnostic.SA1130.severity = silent

# IDE1006: Naming Styles - StyleCop handles these for us
dotnet_diagnostic.IDE1006.severity = none

dotnet_diagnostic.DOC100.severity = silent
dotnet_diagnostic.DOC104.severity = warning
dotnet_diagnostic.DOC105.severity = warning
dotnet_diagnostic.DOC106.severity = warning
dotnet_diagnostic.DOC107.severity = warning
dotnet_diagnostic.DOC108.severity = warning
dotnet_diagnostic.DOC200.severity = warning
dotnet_diagnostic.DOC202.severity = warning

<<<<<<< HEAD
# CS1591: Missing XML comment for publicly visible type or member
dotnet_diagnostic.CS1591.severity = suggestion

# SA1101: Prefix local calls with this
dotnet_diagnostic.SA1101.severity = suggestion

# SA120x: Element ordering
dotnet_diagnostic.SA1201.severity = silent
dotnet_diagnostic.SA1202.severity = silent
dotnet_diagnostic.SA1204.severity = silent
dotnet_diagnostic.SA1214.severity = silent

# SA1121: Use built-in type alias
dotnet_diagnostic.SA1121.severity = suggestion

# SA1124: Do not use regions
dotnet_diagnostic.SA1124.severity = suggestion

# SA1133: Each attribute should be placed in its own set of square brackets
dotnet_diagnostic.SA1133.severity = silent

# SA1134: Each attribute should be placed on its own line of code
dotnet_diagnostic.SA1134.severity = silent

# SA1139: Use literal syntax instead of casting
dotnet_diagnostic.SA1139.severity = suggestion

# SA1600: Elements should be documented
dotnet_diagnostic.SA1600.severity = silent

# SA1601: Partial elements should be documented
dotnet_diagnostic.SA1601.severity = silent

# SA1602: Enumeration items should be documented
dotnet_diagnostic.SA1602.severity = silent

# SA1601: Element documentation should have summary
dotnet_diagnostic.SA1604.severity = suggestion

# SA1615: The documentation for parameter is missing
dotnet_diagnostic.SA1611.severity = suggestion

# SA1615: Element return value should be documented
dotnet_diagnostic.SA1615.severity = suggestion

# SA1618: Document type parameters
dotnet_diagnostic.SA1618.severity = suggestion
=======
# CA1062: Validate arguments of public methods
dotnet_diagnostic.CA1062.severity = warning
>>>>>>> e22efe97

[*.sln]
indent_style = tab<|MERGE_RESOLUTION|>--- conflicted
+++ resolved
@@ -186,7 +186,9 @@
 dotnet_diagnostic.DOC200.severity = warning
 dotnet_diagnostic.DOC202.severity = warning
 
-<<<<<<< HEAD
+# CA1062: Validate arguments of public methods
+dotnet_diagnostic.CA1062.severity = warning
+
 # CS1591: Missing XML comment for publicly visible type or member
 dotnet_diagnostic.CS1591.severity = suggestion
 
@@ -234,10 +236,6 @@
 
 # SA1618: Document type parameters
 dotnet_diagnostic.SA1618.severity = suggestion
-=======
-# CA1062: Validate arguments of public methods
-dotnet_diagnostic.CA1062.severity = warning
->>>>>>> e22efe97
 
 [*.sln]
 indent_style = tab