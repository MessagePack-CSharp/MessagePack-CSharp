--- conflicted
+++ resolved
@@ -1,19 +1,11 @@
 steps:
 
 - task: DotNetCoreCLI@2
-<<<<<<< HEAD
-  displayName: Test
+  displayName: Run MessagePack.Tests
   inputs:
     command: test
     projects: tests/MessagePack.Tests/MessagePack.Tests.csproj
     arguments: /p:platform=NoVSIX -c $(BuildConfiguration) -f netcoreapp2.1 -v n
-    testRunTitle: netcoreapp2.1-$(Agent.JobName)
-=======
-  displayName: Run MessagePack.Tests
-  inputs:
-    command: test
-    projects: tests/MessagePack.Tests/MessagePack.Tests.csproj
-    arguments: --no-build -c $(BuildConfiguration) -f netcoreapp2.1 -v n
     testRunTitle: netcoreapp2.1-$(Agent.JobName)
 
 - task: DotNetCoreCLI@2
@@ -22,5 +14,4 @@
     command: test
     projects: tests/MessagePackAnalyzer.Tests/MessagePackAnalyzer.Tests.csproj
     arguments: --no-build -c $(BuildConfiguration) -f netcoreapp3.1 -v n
-    testRunTitle: netcoreapp3.1-$(Agent.JobName)-Analyzers
->>>>>>> 8f8e0f85
+    testRunTitle: netcoreapp3.1-$(Agent.JobName)-Analyzers