--- conflicted
+++ resolved
@@ -77,19 +77,6 @@
     projects: tests/**/*.Tests.csproj
     arguments: --configuration $(BuildConfiguration) --no-build -v n
 
-<<<<<<< HEAD
-=======
-- task: VSBuild@1
-  inputs:
-    vsVersion: 16.0
-    solution: src\MessagePack.UnityClient\MessagePack.UnityClient.sln
-    msbuildArgs: /t:build /m /v:m /bl:"$(Build.ArtifactStagingDirectory)/build_logs/msbuild.unity.binlog"
-    platform: $(BuildPlatform)
-    configuration: $(BuildConfiguration)
-  displayName: Build MessagePack.UnityClient.sln
-  enabled: false # The build fails till the solution is opened in Unity, after which HintPaths are machine-specific
-
->>>>>>> 3847d2a7
 - task: CopyFiles@1
   inputs:
     Contents: |
