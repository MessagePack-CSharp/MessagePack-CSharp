#!/usr/bin/env pwsh

<#
.SYNOPSIS
    Installs the .NET SDK specified in the global.json file at the root of this repository,
    along with supporting .NET runtimes used for testing.
.DESCRIPTION
    This MAY not require elevation, as the SDK and runtimes are installed locally to this repo location,
    unless `-InstallLocality machine` is specified.
.PARAMETER InstallLocality
    A value indicating whether dependencies should be installed locally to the repo or at a per-user location.
    Per-user allows sharing the installed dependencies across repositories and allows use of a shared expanded package cache.
    Visual Studio will only notice and use these SDKs/runtimes if VS is launched from the environment that runs this script.
    Per-repo allows for high isolation, allowing for a more precise recreation of the environment within an Azure Pipelines build.
    When using 'repo', environment variables are set to cause the locally installed dotnet SDK to be used.
    Per-repo can lead to file locking issues when dotnet.exe is left running as a build server and can be mitigated by running `dotnet build-server shutdown`.
    Per-machine requires elevation and will download and install all SDKs and runtimes to machine-wide locations so all applications can find it.
.PARAMETER SdkOnly
    Skips installing the runtime.
.PARAMETER IncludeX86
    Installs a x86 SDK and runtimes in addition to the x64 ones. Only supported on Windows. Ignored on others.
.PARAMETER IncludeAspNetCore
    Installs the ASP.NET Core runtime along with the .NET runtime.
#>
[CmdletBinding(SupportsShouldProcess=$true,ConfirmImpact='Medium')]
Param (
    [ValidateSet('repo','user','machine')]
    [string]$InstallLocality='user',
    [switch]$SdkOnly,
    [switch]$IncludeX86,
    [switch]$IncludeAspNetCore
)

$DotNetInstallScriptRoot = "$PSScriptRoot/../obj/tools"
if (!(Test-Path $DotNetInstallScriptRoot)) { New-Item -ItemType Directory -Path $DotNetInstallScriptRoot -WhatIf:$false | Out-Null }
$DotNetInstallScriptRoot = Resolve-Path $DotNetInstallScriptRoot

# Look up actual required .NET SDK version from global.json
$sdkVersion = & "$PSScriptRoot/../azure-pipelines/variables/DotNetSdkVersion.ps1"

If ($IncludeX86 -and ($IsMacOS -or $IsLinux)) {
    Write-Verbose "Ignoring -IncludeX86 switch because 32-bit runtimes are only supported on Windows."
    $IncludeX86 = $false
}

$IncludeAspNetCore = $true

$arch = [System.Runtime.InteropServices.RuntimeInformation]::ProcessArchitecture
if (!$arch) { # Windows Powershell leaves this blank
    $arch = 'x64'
    if ($env:PROCESSOR_ARCHITECTURE -eq 'ARM64') { $arch = 'ARM64' }
}

# Search for all .NET runtime versions referenced from MSBuild projects and arrange to install them.
$runtimeVersions = @()
$windowsDesktopRuntimeVersions = @()
$aspnetRuntimeVersions = @()
<<<<<<< HEAD
Get-ChildItem "$PSScriptRoot\..\src\*.*proj","$PSScriptRoot\..\tests\*.*proj","$PSScriptRoot\..\Directory.Build.props" -Recurse |% {
    $projXml = [xml](Get-Content -Path $_)
    $pg = $projXml.Project.PropertyGroup
    if ($pg) {
        $targetFrameworks = @()
        $tf = $pg.TargetFramework
        $targetFrameworks += $tf
        $tfs = $pg.TargetFrameworks
        if ($tfs) {
            $targetFrameworks = $tfs -Split ';'
        }
    }
    $targetFrameworks |? { $_ -match 'net(?:coreapp)?(\d+\.\d+)' } |% {
        $v = $Matches[1]
        $runtimeVersions += $v
        $aspnetRuntimeVersions += $v
        if ($v -ge '3.0' -and -not ($IsMacOS -or $IsLinux)) {
            $windowsDesktopRuntimeVersions += $v
=======
if (!$SdkOnly) {
    Get-ChildItem "$PSScriptRoot\..\src\*.*proj","$PSScriptRoot\..\test\*.*proj","$PSScriptRoot\..\Directory.Build.props" -Recurse |% {
        $projXml = [xml](Get-Content -Path $_)
        $pg = $projXml.Project.PropertyGroup
        if ($pg) {
            $targetFrameworks = @()
            $tf = $pg.TargetFramework
            $targetFrameworks += $tf
            $tfs = $pg.TargetFrameworks
            if ($tfs) {
                $targetFrameworks = $tfs -Split ';'
            }
        }
        $targetFrameworks |? { $_ -match 'net(?:coreapp)?(\d+\.\d+)' } |% {
            $v = $Matches[1]
            $runtimeVersions += $v
            $aspnetRuntimeVersions += $v
            if ($v -ge '3.0' -and -not ($IsMacOS -or $IsLinux)) {
                $windowsDesktopRuntimeVersions += $v
            }
>>>>>>> 54bd19a5
        }

<<<<<<< HEAD
	# Add target frameworks of the form: netXX
	$targetFrameworks |? { $_ -match 'net(\d+\.\d+)' } |% {
        $v = $Matches[1]
        $runtimeVersions += $v
        $aspnetRuntimeVersions += $v
        if (-not ($IsMacOS -or $IsLinux)) {
            $windowsDesktopRuntimeVersions += $v
=======
        # Add target frameworks of the form: netXX
        $targetFrameworks |? { $_ -match 'net(\d+\.\d+)' } |% {
            $v = $Matches[1]
            $runtimeVersions += $v
            $aspnetRuntimeVersions += $v
            if (-not ($IsMacOS -or $IsLinux)) {
                $windowsDesktopRuntimeVersions += $v
            }
>>>>>>> 54bd19a5
        }
    }
}

if (!$IncludeAspNetCore) {
    $aspnetRuntimeVersions = @()
}

if (!$IncludeAspNetCore) {
    $aspnetRuntimeVersions = @()
}

Function Get-FileFromWeb([Uri]$Uri, $OutDir) {
    $OutFile = Join-Path $OutDir $Uri.Segments[-1]
    if (!(Test-Path $OutFile)) {
        Write-Verbose "Downloading $Uri..."
        if (!(Test-Path $OutDir)) { New-Item -ItemType Directory -Path $OutDir | Out-Null }
        try {
            (New-Object System.Net.WebClient).DownloadFile($Uri, $OutFile)
        } finally {
            # This try/finally causes the script to abort
        }
    }

    $OutFile
}

Function Get-InstallerExe(
    $Version,
    $Architecture,
    [ValidateSet('Sdk','Runtime','WindowsDesktop')]
    [string]$sku
) {
    # Get the latest/actual version for the specified one
    $TypedVersion = $null
    if (![Version]::TryParse($Version, [ref] $TypedVersion)) {
        Write-Error "Unable to parse $Version into an a.b.c.d version. This version cannot be installed machine-wide."
        exit 1
    }

    if ($TypedVersion.Build -eq -1) {
        $versionInfo = -Split (Invoke-WebRequest -Uri "https://dotnetcli.blob.core.windows.net/dotnet/$sku/$Version/latest.version" -UseBasicParsing)
        $Version = $versionInfo[-1]
    }

    $majorMinor = "$($TypedVersion.Major).$($TypedVersion.Minor)"
    $ReleasesFile = Join-Path $DotNetInstallScriptRoot "$majorMinor\releases.json"
    if (!(Test-Path $ReleasesFile)) {
        Get-FileFromWeb -Uri "https://dotnetcli.blob.core.windows.net/dotnet/release-metadata/$majorMinor/releases.json" -OutDir (Split-Path $ReleasesFile) | Out-Null
    }

    $releases = Get-Content $ReleasesFile | ConvertFrom-Json
    $url = $null
    foreach ($release in $releases.releases) {
        $filesElement = $null
        if ($release.$sku.version -eq $Version) {
            $filesElement = $release.$sku.files
        }

        if ($filesElement) {
            foreach ($file in $filesElement) {
                if ($file.rid -eq "win-$Architecture") {
                    $url = $file.url
                    Break
                }
            }

            if ($url) {
                Break
            }
        }
    }

    if ($url) {
        Get-FileFromWeb -Uri $url -OutDir $DotNetInstallScriptRoot
    } else {
        Write-Error "Unable to find release of $sku v$Version"
    }
}

Function Install-DotNet($Version, $Architecture, [ValidateSet('Sdk','Runtime','WindowsDesktop','AspNetCore')][string]$sku = 'Sdk') {
    Write-Host "Downloading .NET $sku $Version..."
    $Installer = Get-InstallerExe -Version $Version -Architecture $Architecture -sku $sku
    Write-Host "Installing .NET $sku $Version..."
    cmd /c start /wait $Installer /install /passive /norestart
    if ($LASTEXITCODE -eq 3010) {
        Write-Verbose "Restart required"
    } elseif ($LASTEXITCODE -ne 0) {
        throw "Failure to install .NET SDK"
    }
}

$switches = @()
$envVars = @{
    # For locally installed dotnet, skip first time experience which takes a long time
    'DOTNET_SKIP_FIRST_TIME_EXPERIENCE' = 'true';
}

if ($InstallLocality -eq 'machine') {
    if ($IsMacOS -or $IsLinux) {
        $DotNetInstallDir = '/usr/share/dotnet'
    } else {
        $restartRequired = $false
        if ($PSCmdlet.ShouldProcess(".NET SDK $sdkVersion", "Install")) {
            Install-DotNet -Version $sdkVersion -Architecture $arch
            $restartRequired = $restartRequired -or ($LASTEXITCODE -eq 3010)

            if ($IncludeX86) {
                Install-DotNet -Version $sdkVersion -Architecture x86
                $restartRequired = $restartRequired -or ($LASTEXITCODE -eq 3010)
            }
        }

        $runtimeVersions | Sort-Object | Get-Unique |% {
            if ($PSCmdlet.ShouldProcess(".NET runtime $_", "Install")) {
                Install-DotNet -Version $_ -sku Runtime -Architecture $arch
                $restartRequired = $restartRequired -or ($LASTEXITCODE -eq 3010)

                if ($IncludeX86) {
                    Install-DotNet -Version $_ -sku Runtime -Architecture x86
                    $restartRequired = $restartRequired -or ($LASTEXITCODE -eq 3010)
                }
            }
        }

        $windowsDesktopRuntimeVersions | Sort-Object | Get-Unique |% {
            if ($PSCmdlet.ShouldProcess(".NET Windows Desktop $_", "Install")) {
                Install-DotNet -Version $_ -sku WindowsDesktop -Architecture $arch
                $restartRequired = $restartRequired -or ($LASTEXITCODE -eq 3010)

                if ($IncludeX86) {
                    Install-DotNet -Version $_ -sku WindowsDesktop -Architecture x86
                    $restartRequired = $restartRequired -or ($LASTEXITCODE -eq 3010)
                }
            }
        }

        $aspnetRuntimeVersions | Sort-Object | Get-Unique |% {
<<<<<<< HEAD
            if ($PSCmdlet.ShouldProcess(".NET Windows Desktop $_", "Install")) {
=======
            if ($PSCmdlet.ShouldProcess("ASP.NET Core $_", "Install")) {
>>>>>>> 54bd19a5
                Install-DotNet -Version $_ -sku AspNetCore -Architecture $arch
                $restartRequired = $restartRequired -or ($LASTEXITCODE -eq 3010)

                if ($IncludeX86) {
                    Install-DotNet -Version $_ -sku AspNetCore -Architecture x86
                    $restartRequired = $restartRequired -or ($LASTEXITCODE -eq 3010)
                }
            }
        }
        if ($restartRequired) {
            Write-Host -ForegroundColor Yellow "System restart required"
            Exit 3010
        }

        return
    }
} elseif ($InstallLocality -eq 'repo') {
    $DotNetInstallDir = "$DotNetInstallScriptRoot/.dotnet"
    $DotNetX86InstallDir = "$DotNetInstallScriptRoot/x86/.dotnet"
} elseif ($env:AGENT_TOOLSDIRECTORY) {
    $DotNetInstallDir = "$env:AGENT_TOOLSDIRECTORY/dotnet"
    $DotNetX86InstallDir = "$env:AGENT_TOOLSDIRECTORY/x86/dotnet"
} else {
    $DotNetInstallDir = Join-Path $HOME .dotnet
}

if ($DotNetInstallDir) {
    if (!(Test-Path $DotNetInstallDir)) { New-Item -ItemType Directory -Path $DotNetInstallDir }
    $DotNetInstallDir = Resolve-Path $DotNetInstallDir
    Write-Host "Installing .NET SDK and runtimes to $DotNetInstallDir" -ForegroundColor Blue
    $envVars['DOTNET_MULTILEVEL_LOOKUP'] = '0'
    $envVars['DOTNET_ROOT'] = $DotNetInstallDir
}

if ($IncludeX86) {
    if ($DotNetX86InstallDir) {
        if (!(Test-Path $DotNetX86InstallDir)) { New-Item -ItemType Directory -Path $DotNetX86InstallDir }
        $DotNetX86InstallDir = Resolve-Path $DotNetX86InstallDir
        Write-Host "Installing x86 .NET SDK and runtimes to $DotNetX86InstallDir" -ForegroundColor Blue
    } else {
        # Only machine-wide or repo-wide installations can handle two unique dotnet.exe architectures.
        Write-Error "The installation location or OS isn't supported for x86 installation. Try a different -InstallLocality value."
        return 1
    }
}

if ($IsMacOS -or $IsLinux) {
    $DownloadUri = "https://raw.githubusercontent.com/dotnet/install-scripts/0b09de9bc136cacb5f849a6957ebd4062173c148/src/dotnet-install.sh"
    $DotNetInstallScriptPath = "$DotNetInstallScriptRoot/dotnet-install.sh"
} else {
    $DownloadUri = "https://raw.githubusercontent.com/dotnet/install-scripts/0b09de9bc136cacb5f849a6957ebd4062173c148/src/dotnet-install.ps1"
    $DotNetInstallScriptPath = "$DotNetInstallScriptRoot/dotnet-install.ps1"
}

if (-not (Test-Path $DotNetInstallScriptPath)) {
    Invoke-WebRequest -Uri $DownloadUri -OutFile $DotNetInstallScriptPath -UseBasicParsing
    if ($IsMacOS -or $IsLinux) {
        chmod +x $DotNetInstallScriptPath
    }
}

# In case the script we invoke is in a directory with spaces, wrap it with single quotes.
# In case the path includes single quotes, escape them.
$DotNetInstallScriptPathExpression = $DotNetInstallScriptPath.Replace("'", "''")
$DotNetInstallScriptPathExpression = "& '$DotNetInstallScriptPathExpression'"

$anythingInstalled = $false
$global:LASTEXITCODE = 0

if ($PSCmdlet.ShouldProcess(".NET SDK $sdkVersion", "Install")) {
    $anythingInstalled = $true
    Invoke-Expression -Command "$DotNetInstallScriptPathExpression -Version $sdkVersion -Architecture $arch -InstallDir $DotNetInstallDir $switches"

    if ($LASTEXITCODE -ne 0) {
        Write-Error ".NET SDK installation failure: $LASTEXITCODE"
        exit $LASTEXITCODE
    }
} else {
    Invoke-Expression -Command "$DotNetInstallScriptPathExpression -Version $sdkVersion -Architecture $arch -InstallDir $DotNetInstallDir $switches -DryRun"
}

if ($IncludeX86) {
    if ($PSCmdlet.ShouldProcess(".NET x86 SDK $sdkVersion", "Install")) {
        $anythingInstalled = $true
        Invoke-Expression -Command "$DotNetInstallScriptPathExpression -Version $sdkVersion -Architecture x86 -InstallDir $DotNetX86InstallDir $switches"

        if ($LASTEXITCODE -ne 0) {
            Write-Error ".NET x86 SDK installation failure: $LASTEXITCODE"
            exit $LASTEXITCODE
        }
    } else {
        Invoke-Expression -Command "$DotNetInstallScriptPathExpression -Version $sdkVersion -Architecture x86 -InstallDir $DotNetX86InstallDir $switches -DryRun"
    }
}

$dotnetRuntimeSwitches = $switches + '-Runtime','dotnet'

$runtimeVersions | Sort-Object -Unique |% {
    if ($PSCmdlet.ShouldProcess(".NET $Arch runtime $_", "Install")) {
        $anythingInstalled = $true
        Invoke-Expression -Command "$DotNetInstallScriptPathExpression -Channel $_ -Architecture $arch -InstallDir $DotNetInstallDir $dotnetRuntimeSwitches"

        if ($LASTEXITCODE -ne 0) {
            Write-Error ".NET SDK installation failure: $LASTEXITCODE"
            exit $LASTEXITCODE
        }
    } else {
        Invoke-Expression -Command "$DotNetInstallScriptPathExpression -Channel $_ -Architecture $arch -InstallDir $DotNetInstallDir $dotnetRuntimeSwitches -DryRun"
    }

    if ($IncludeX86) {
        if ($PSCmdlet.ShouldProcess(".NET x86 runtime $_", "Install")) {
            $anythingInstalled = $true
            Invoke-Expression -Command "$DotNetInstallScriptPathExpression -Channel $_ -Architecture x86 -InstallDir $DotNetX86InstallDir $dotnetRuntimeSwitches"

            if ($LASTEXITCODE -ne 0) {
                Write-Error ".NET SDK installation failure: $LASTEXITCODE"
                exit $LASTEXITCODE
            }
        } else {
            Invoke-Expression -Command "$DotNetInstallScriptPathExpression -Channel $_ -Architecture x86 -InstallDir $DotNetX86InstallDir $dotnetRuntimeSwitches -DryRun"
        }
    }
}

$windowsDesktopRuntimeSwitches = $switches + '-Runtime','windowsdesktop'

$windowsDesktopRuntimeVersions | Sort-Object -Unique |% {
    if ($PSCmdlet.ShouldProcess(".NET WindowsDesktop $arch runtime $_", "Install")) {
        $anythingInstalled = $true
        Invoke-Expression -Command "$DotNetInstallScriptPathExpression -Channel $_ -Architecture $arch -InstallDir $DotNetInstallDir $windowsDesktopRuntimeSwitches"

        if ($LASTEXITCODE -ne 0) {
            Write-Error ".NET SDK installation failure: $LASTEXITCODE"
            exit $LASTEXITCODE
        }
    } else {
        Invoke-Expression -Command "$DotNetInstallScriptPathExpression -Channel $_ -Architecture $arch -InstallDir $DotNetInstallDir $windowsDesktopRuntimeSwitches -DryRun"
    }

    if ($IncludeX86) {
        if ($PSCmdlet.ShouldProcess(".NET WindowsDesktop x86 runtime $_", "Install")) {
            $anythingInstalled = $true
            Invoke-Expression -Command "$DotNetInstallScriptPathExpression -Channel $_ -Architecture x86 -InstallDir $DotNetX86InstallDir $windowsDesktopRuntimeSwitches"

            if ($LASTEXITCODE -ne 0) {
                Write-Error ".NET SDK installation failure: $LASTEXITCODE"
                exit $LASTEXITCODE
            }
        } else {
            Invoke-Expression -Command "$DotNetInstallScriptPathExpression -Channel $_ -Architecture x86 -InstallDir $DotNetX86InstallDir $windowsDesktopRuntimeSwitches -DryRun"
        }
    }
}

$aspnetRuntimeSwitches = $switches + '-Runtime','aspnetcore'

$aspnetRuntimeVersions | Sort-Object -Unique |% {
    if ($PSCmdlet.ShouldProcess(".NET ASP.NET Core $arch runtime $_", "Install")) {
        $anythingInstalled = $true
        Invoke-Expression -Command "$DotNetInstallScriptPathExpression -Channel $_ -Architecture $arch -InstallDir $DotNetInstallDir $aspnetRuntimeSwitches"

        if ($LASTEXITCODE -ne 0) {
            Write-Error ".NET SDK installation failure: $LASTEXITCODE"
            exit $LASTEXITCODE
        }
    } else {
        Invoke-Expression -Command "$DotNetInstallScriptPathExpression -Channel $_ -Architecture $arch -InstallDir $DotNetInstallDir $aspnetRuntimeSwitches -DryRun"
    }

    if ($IncludeX86) {
        if ($PSCmdlet.ShouldProcess(".NET ASP.NET Core x86 runtime $_", "Install")) {
            $anythingInstalled = $true
            Invoke-Expression -Command "$DotNetInstallScriptPathExpression -Channel $_ -Architecture x86 -InstallDir $DotNetX86InstallDir $aspnetRuntimeSwitches"

            if ($LASTEXITCODE -ne 0) {
                Write-Error ".NET SDK installation failure: $LASTEXITCODE"
                exit $LASTEXITCODE
            }
        } else {
            Invoke-Expression -Command "$DotNetInstallScriptPathExpression -Channel $_ -Architecture x86 -InstallDir $DotNetX86InstallDir $aspnetRuntimeSwitches -DryRun"
        }
    }
}

if ($PSCmdlet.ShouldProcess("Set DOTNET environment variables to discover these installed runtimes?")) {
    & "$PSScriptRoot/Set-EnvVars.ps1" -Variables $envVars -PrependPath $DotNetInstallDir | Out-Null
}

if ($anythingInstalled -and ($InstallLocality -ne 'machine') -and !$env:TF_BUILD -and !$env:GITHUB_ACTIONS) {
    Write-Warning ".NET runtimes or SDKs were installed to a non-machine location. Perform your builds or open Visual Studio from this same environment in order for tools to discover the location of these dependencies."
}<|MERGE_RESOLUTION|>--- conflicted
+++ resolved
@@ -28,7 +28,7 @@
     [string]$InstallLocality='user',
     [switch]$SdkOnly,
     [switch]$IncludeX86,
-    [switch]$IncludeAspNetCore
+    [switch]$IncludeAspNetCore=$true
 )
 
 $DotNetInstallScriptRoot = "$PSScriptRoot/../obj/tools"
@@ -55,28 +55,8 @@
 $runtimeVersions = @()
 $windowsDesktopRuntimeVersions = @()
 $aspnetRuntimeVersions = @()
-<<<<<<< HEAD
-Get-ChildItem "$PSScriptRoot\..\src\*.*proj","$PSScriptRoot\..\tests\*.*proj","$PSScriptRoot\..\Directory.Build.props" -Recurse |% {
-    $projXml = [xml](Get-Content -Path $_)
-    $pg = $projXml.Project.PropertyGroup
-    if ($pg) {
-        $targetFrameworks = @()
-        $tf = $pg.TargetFramework
-        $targetFrameworks += $tf
-        $tfs = $pg.TargetFrameworks
-        if ($tfs) {
-            $targetFrameworks = $tfs -Split ';'
-        }
-    }
-    $targetFrameworks |? { $_ -match 'net(?:coreapp)?(\d+\.\d+)' } |% {
-        $v = $Matches[1]
-        $runtimeVersions += $v
-        $aspnetRuntimeVersions += $v
-        if ($v -ge '3.0' -and -not ($IsMacOS -or $IsLinux)) {
-            $windowsDesktopRuntimeVersions += $v
-=======
 if (!$SdkOnly) {
-    Get-ChildItem "$PSScriptRoot\..\src\*.*proj","$PSScriptRoot\..\test\*.*proj","$PSScriptRoot\..\Directory.Build.props" -Recurse |% {
+    Get-ChildItem "$PSScriptRoot\..\src\*.*proj","$PSScriptRoot\..\tests\*.*proj","$PSScriptRoot\..\Directory.Build.props" -Recurse |% {
         $projXml = [xml](Get-Content -Path $_)
         $pg = $projXml.Project.PropertyGroup
         if ($pg) {
@@ -95,18 +75,8 @@
             if ($v -ge '3.0' -and -not ($IsMacOS -or $IsLinux)) {
                 $windowsDesktopRuntimeVersions += $v
             }
->>>>>>> 54bd19a5
-        }
-
-<<<<<<< HEAD
-	# Add target frameworks of the form: netXX
-	$targetFrameworks |? { $_ -match 'net(\d+\.\d+)' } |% {
-        $v = $Matches[1]
-        $runtimeVersions += $v
-        $aspnetRuntimeVersions += $v
-        if (-not ($IsMacOS -or $IsLinux)) {
-            $windowsDesktopRuntimeVersions += $v
-=======
+        }
+
         # Add target frameworks of the form: netXX
         $targetFrameworks |? { $_ -match 'net(\d+\.\d+)' } |% {
             $v = $Matches[1]
@@ -115,7 +85,6 @@
             if (-not ($IsMacOS -or $IsLinux)) {
                 $windowsDesktopRuntimeVersions += $v
             }
->>>>>>> 54bd19a5
         }
     }
 }
@@ -254,11 +223,7 @@
         }
 
         $aspnetRuntimeVersions | Sort-Object | Get-Unique |% {
-<<<<<<< HEAD
-            if ($PSCmdlet.ShouldProcess(".NET Windows Desktop $_", "Install")) {
-=======
             if ($PSCmdlet.ShouldProcess("ASP.NET Core $_", "Install")) {
->>>>>>> 54bd19a5
                 Install-DotNet -Version $_ -sku AspNetCore -Architecture $arch
                 $restartRequired = $restartRequired -or ($LASTEXITCODE -eq 3010)
 
