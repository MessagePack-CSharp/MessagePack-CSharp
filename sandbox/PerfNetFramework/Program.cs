--- conflicted
+++ resolved
@@ -55,13 +55,9 @@
 
     internal class Program
     {
-<<<<<<< HEAD
+        internal static bool deserializing;
+
         private static void Main(string[] args)
-=======
-        internal static bool deserializing;
-
-        static void Main(string[] args)
->>>>>>> b5d61097
         {
             var p = new Person
             {
@@ -401,20 +397,16 @@
         public void Dispose()
         {
             sw.Stop();
-<<<<<<< HEAD
+            if (!Program.deserializing)
+            {
+                BenchmarkEventSource.Instance.SerializeEnd();
+            }
+            else
+            {
+                BenchmarkEventSource.Instance.DeserializeEnd();
+            }
+
             Console.WriteLine($"{label,-25}   {sw.Elapsed.TotalMilliseconds,12:F2} ms");
-=======
-            if (!Program.deserializing)
-            {
-                BenchmarkEventSource.Instance.SerializeEnd();
-            }
-            else
-            {
-                BenchmarkEventSource.Instance.DeserializeEnd();
-            }
-
-            Console.WriteLine($"{ label,20}   {sw.Elapsed.TotalMilliseconds} ms");
->>>>>>> b5d61097
 
             System.GC.Collect(2, GCCollectionMode.Forced, blocking: true);
         }
