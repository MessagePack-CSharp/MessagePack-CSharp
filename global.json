--- conflicted
+++ resolved
@@ -1,12 +1,8 @@
 {
   "sdk": {
-<<<<<<< HEAD
-    "version": "3.0.100"
+    "version": "3.1.100"
   },
   "msbuild-sdks": {
     "MSBuild.Sdk.Extras": "2.0.54"
-=======
-    "version": "3.1.100"
->>>>>>> 8f8e0f85
   }
 }