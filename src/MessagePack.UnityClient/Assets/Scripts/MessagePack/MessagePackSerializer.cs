// Copyright (c) All contributors. All rights reserved.
// Licensed under the MIT license. See LICENSE file in the project root for full license information.

using System;
using System.Buffers;
using System.Diagnostics;
using System.IO;
using System.Threading;
using System.Threading.Tasks;
using MessagePack.LZ4;
using Nerdbank.Streams;

namespace MessagePack
{
    /// <summary>
    /// High-Level API of MessagePack for C#.
    /// </summary>
    [System.Diagnostics.CodeAnalysis.SuppressMessage("ApiDesign", "RS0026:Do not add multiple public overloads with optional parameters", Justification = "Each overload has sufficiently unique required parameters.")]
    public static partial class MessagePackSerializer
    {
        private const int LZ4NotCompressionSize = 64;

        /// <summary>
        /// Gets or sets the default set of options to use when not explicitly specified for a method call.
        /// </summary>
        /// <value>The default value is <see cref="MessagePackSerializerOptions.Standard"/>.</value>
        /// <remarks>
        /// This is an AppDomain or process-wide setting.
        /// If you're writing a library, you should NOT set or rely on this property but should instead pass
        /// in <see cref="MessagePackSerializerOptions.Standard"/> (or the required options) explicitly to every method call
        /// to guarantee appropriate behavior in any application.
        /// If you are an app author, realize that setting this property impacts the entire application so it should only be
        /// set once, and before any use of <see cref="MessagePackSerializer"/> occurs.
        /// </remarks>
        public static MessagePackSerializerOptions DefaultOptions { get; set; } = MessagePackSerializerOptions.Standard;

        /// <summary>
        /// A thread-safe pool of reusable <see cref="Sequence{T}"/> objects.
        /// </summary>
        /// <remarks>
        /// We use a value that allows every processor to be involved in messagepack serialization concurrently,
        /// plus one nested serialization per processor (since LZ4 and sometimes other nested serializations may exist).
        /// </remarks>
        private static readonly SequencePool ReusableSequenceWithMinSize = new SequencePool(Environment.ProcessorCount * 2);

        /// <summary>
        /// A thread-local, recyclable array that may be used for short bursts of code.
        /// </summary>
        [ThreadStatic]
        private static byte[] scratchArray;

        /// <summary>
        /// Serializes a given value with the specified buffer writer.
        /// </summary>
        /// <param name="writer">The buffer writer to serialize with.</param>
        /// <param name="value">The value to serialize.</param>
        /// <param name="options">The options. Use <c>null</c> to use default options.</param>
        /// <param name="cancellationToken">A cancellation token.</param>
        /// <exception cref="MessagePackSerializationException">Thrown when any error occurs during serialization.</exception>
        public static void Serialize<T>(IBufferWriter<byte> writer, T value, MessagePackSerializerOptions options = null, CancellationToken cancellationToken = default)
        {
            var fastWriter = new MessagePackWriter(writer)
            {
                CancellationToken = cancellationToken,
            };
            Serialize(ref fastWriter, value, options);
            fastWriter.Flush();
        }

        /// <summary>
        /// Serializes a given value with the specified buffer writer.
        /// </summary>
        /// <param name="writer">The buffer writer to serialize with.</param>
        /// <param name="value">The value to serialize.</param>
        /// <param name="options">The options. Use <c>null</c> to use default options.</param>
        /// <exception cref="MessagePackSerializationException">Thrown when any error occurs during serialization.</exception>
        public static void Serialize<T>(ref MessagePackWriter writer, T value, MessagePackSerializerOptions options = null)
        {
            options = options ?? DefaultOptions;
            bool originalOldSpecValue = writer.OldSpec;
            if (options.OldSpec.HasValue)
            {
                writer.OldSpec = options.OldSpec.Value;
            }

            try
            {
                if (options.Compression.IsCompression() && !PrimitiveChecker<T>.IsFixedSizePrimitive)
                {
<<<<<<< HEAD
                    using (SequencePool.Rental sequenceRental = ReusableSequenceWithMinSize.Rent())
                    {
                        var scratch = sequenceRental.Value;
=======
                    using (var scratchRental = ReusableSequenceWithMinSize.Rent())
                    {
                        var scratch = scratchRental.Value;
>>>>>>> 1200b3bf
                        MessagePackWriter scratchWriter = writer.Clone(scratch);
                        options.Resolver.GetFormatterWithVerify<T>().Serialize(ref scratchWriter, value, options);
                        scratchWriter.Flush();
                        ToLZ4BinaryCore(scratch, ref writer, options.Compression);
                    }
                }
                else
                {
                    options.Resolver.GetFormatterWithVerify<T>().Serialize(ref writer, value, options);
                }
            }
            catch (Exception ex)
            {
                throw new MessagePackSerializationException($"Failed to serialize {typeof(T).FullName} value.", ex);
            }
            finally
            {
                writer.OldSpec = originalOldSpecValue;
            }
        }

        /// <summary>
        /// Serializes a given value with the specified buffer writer.
        /// </summary>
        /// <param name="value">The value to serialize.</param>
        /// <param name="options">The options. Use <c>null</c> to use default options.</param>
        /// <param name="cancellationToken">A cancellation token.</param>
        /// <returns>A byte array with the serialized value.</returns>
        /// <exception cref="MessagePackSerializationException">Thrown when any error occurs during serialization.</exception>
        public static byte[] Serialize<T>(T value, MessagePackSerializerOptions options = null, CancellationToken cancellationToken = default)
        {
            byte[] array = scratchArray;
            if (array == null)
            {
                scratchArray = array = new byte[65536];
            }

            var msgpackWriter = new MessagePackWriter(ReusableSequenceWithMinSize, array)
            {
                CancellationToken = cancellationToken,
            };
            Serialize(ref msgpackWriter, value, options);
            return msgpackWriter.FlushAndGetArray();
        }

        /// <summary>
        /// Serializes a given value to the specified stream.
        /// </summary>
        /// <param name="stream">The stream to serialize to.</param>
        /// <param name="value">The value to serialize.</param>
        /// <param name="options">The options. Use <c>null</c> to use default options.</param>
        /// <param name="cancellationToken">A cancellation token.</param>
        /// <exception cref="MessagePackSerializationException">Thrown when any error occurs during serialization.</exception>
        public static void Serialize<T>(Stream stream, T value, MessagePackSerializerOptions options = null, CancellationToken cancellationToken = default)
        {
            cancellationToken.ThrowIfCancellationRequested();
            using (SequencePool.Rental sequenceRental = ReusableSequenceWithMinSize.Rent())
            {
                Serialize<T>(sequenceRental.Value, value, options, cancellationToken);

                try
                {
                    foreach (ReadOnlyMemory<byte> segment in sequenceRental.Value.AsReadOnlySequence)
                    {
                        cancellationToken.ThrowIfCancellationRequested();
                        stream.Write(segment.Span);
                    }
                }
                catch (Exception ex)
                {
                    throw new MessagePackSerializationException("Error occurred while writing the serialized data to the stream.", ex);
                }
            }
        }

        /// <summary>
        /// Serializes a given value to the specified stream.
        /// </summary>
        /// <param name="stream">The stream to serialize to.</param>
        /// <param name="value">The value to serialize.</param>
        /// <param name="options">The options. Use <c>null</c> to use default options.</param>
        /// <param name="cancellationToken">A cancellation token.</param>
        /// <returns>A task that completes with the result of the async serialization operation.</returns>
        /// <exception cref="MessagePackSerializationException">Thrown when any error occurs during serialization.</exception>
        public static async Task SerializeAsync<T>(Stream stream, T value, MessagePackSerializerOptions options = null, CancellationToken cancellationToken = default)
        {
            cancellationToken.ThrowIfCancellationRequested();
            using (SequencePool.Rental sequenceRental = ReusableSequenceWithMinSize.Rent())
            {
                Serialize<T>(sequenceRental.Value, value, options, cancellationToken);

                try
                {
                    foreach (ReadOnlyMemory<byte> segment in sequenceRental.Value.AsReadOnlySequence)
                    {
                        cancellationToken.ThrowIfCancellationRequested();
                        await stream.WriteAsync(segment, cancellationToken).ConfigureAwait(false);
                    }
                }
                catch (Exception ex)
                {
                    throw new MessagePackSerializationException("Error occurred while writing the serialized data to the stream.", ex);
                }
            }
        }

        /// <summary>
        /// Deserializes a value of a given type from a sequence of bytes.
        /// </summary>
        /// <typeparam name="T">The type of value to deserialize.</typeparam>
        /// <param name="byteSequence">The sequence to deserialize from.</param>
        /// <param name="options">The options. Use <c>null</c> to use default options.</param>
        /// <param name="cancellationToken">A cancellation token.</param>
        /// <returns>The deserialized value.</returns>
        /// <exception cref="MessagePackSerializationException">Thrown when any error occurs during deserialization.</exception>
        public static T Deserialize<T>(in ReadOnlySequence<byte> byteSequence, MessagePackSerializerOptions options = null, CancellationToken cancellationToken = default)
        {
            var reader = new MessagePackReader(byteSequence)
            {
                CancellationToken = cancellationToken,
            };
            return Deserialize<T>(ref reader, options);
        }

        /// <summary>
        /// Deserializes a value of a given type from a sequence of bytes.
        /// </summary>
        /// <typeparam name="T">The type of value to deserialize.</typeparam>
        /// <param name="reader">The reader to deserialize from.</param>
        /// <param name="options">The options. Use <c>null</c> to use default options.</param>
        /// <returns>The deserialized value.</returns>
        /// <exception cref="MessagePackSerializationException">Thrown when any error occurs during deserialization.</exception>
        public static T Deserialize<T>(ref MessagePackReader reader, MessagePackSerializerOptions options = null)
        {
            options = options ?? DefaultOptions;

            try
            {
                if (options.Compression.IsCompression())
                {
<<<<<<< HEAD
                    using (SequencePool.Rental sequenceRental = ReusableSequenceWithMinSize.Rent())
                    {
                        var msgPackUncompressed = sequenceRental.Value;
=======
                    using (var msgPackUncompressedRental = ReusableSequenceWithMinSize.Rent())
                    {
                        var msgPackUncompressed = msgPackUncompressedRental.Value;
>>>>>>> 1200b3bf
                        if (TryDecompress(ref reader, msgPackUncompressed))
                        {
                            MessagePackReader uncompressedReader = reader.Clone(msgPackUncompressed.AsReadOnlySequence);
                            return options.Resolver.GetFormatterWithVerify<T>().Deserialize(ref uncompressedReader, options);
                        }
                        else
                        {
                            return options.Resolver.GetFormatterWithVerify<T>().Deserialize(ref reader, options);
                        }
                    }
                }
                else
                {
                    return options.Resolver.GetFormatterWithVerify<T>().Deserialize(ref reader, options);
                }
            }
            catch (Exception ex)
            {
                throw new MessagePackSerializationException($"Failed to deserialize {typeof(T).FullName} value.", ex);
            }
        }

        /// <summary>
        /// Deserializes a value of a given type from a sequence of bytes.
        /// </summary>
        /// <typeparam name="T">The type of value to deserialize.</typeparam>
        /// <param name="buffer">The buffer to deserialize from.</param>
        /// <param name="options">The options. Use <c>null</c> to use default options.</param>
        /// <param name="cancellationToken">A cancellation token.</param>
        /// <returns>The deserialized value.</returns>
        /// <exception cref="MessagePackSerializationException">Thrown when any error occurs during deserialization.</exception>
        public static T Deserialize<T>(ReadOnlyMemory<byte> buffer, MessagePackSerializerOptions options = null, CancellationToken cancellationToken = default)
        {
            var reader = new MessagePackReader(buffer)
            {
                CancellationToken = cancellationToken,
            };
            return Deserialize<T>(ref reader, options);
        }

        /// <summary>
        /// Deserializes a value of a given type from a sequence of bytes.
        /// </summary>
        /// <typeparam name="T">The type of value to deserialize.</typeparam>
        /// <param name="buffer">The memory to deserialize from.</param>
        /// <param name="bytesRead">The number of bytes read.</param>
        /// <param name="cancellationToken">A cancellation token.</param>
        /// <returns>The deserialized value.</returns>
        /// <exception cref="MessagePackSerializationException">Thrown when any error occurs during deserialization.</exception>
        public static T Deserialize<T>(ReadOnlyMemory<byte> buffer, out int bytesRead, CancellationToken cancellationToken = default) => Deserialize<T>(buffer, options: null, out bytesRead, cancellationToken);

        /// <summary>
        /// Deserializes a value of a given type from a sequence of bytes.
        /// </summary>
        /// <typeparam name="T">The type of value to deserialize.</typeparam>
        /// <param name="buffer">The memory to deserialize from.</param>
        /// <param name="options">The options. Use <c>null</c> to use default options.</param>
        /// <param name="bytesRead">The number of bytes read.</param>
        /// <param name="cancellationToken">A cancellation token.</param>
        /// <returns>The deserialized value.</returns>
        /// <exception cref="MessagePackSerializationException">Thrown when any error occurs during deserialization.</exception>
        public static T Deserialize<T>(ReadOnlyMemory<byte> buffer, MessagePackSerializerOptions options, out int bytesRead, CancellationToken cancellationToken = default)
        {
            var reader = new MessagePackReader(buffer)
            {
                CancellationToken = cancellationToken,
            };
            T result = Deserialize<T>(ref reader, options);
            bytesRead = buffer.Slice(0, (int)reader.Consumed).Length;
            return result;
        }

        /// <summary>
        /// Deserializes the entire content of a <see cref="Stream"/>.
        /// </summary>
        /// <typeparam name="T">The type of value to deserialize.</typeparam>
        /// <param name="stream">
        /// The stream to deserialize from.
        /// The entire stream will be read, and the first msgpack token deserialized will be returned.
        /// If <see cref="Stream.CanSeek"/> is true on the stream, its position will be set to just after the last deserialized byte.
        /// </param>
        /// <param name="options">The options. Use <c>null</c> to use default options.</param>
        /// <param name="cancellationToken">A cancellation token.</param>
        /// <returns>The deserialized value.</returns>
        /// <exception cref="MessagePackSerializationException">Thrown when any error occurs during deserialization.</exception>
        public static T Deserialize<T>(Stream stream, MessagePackSerializerOptions options = null, CancellationToken cancellationToken = default)
        {
            if (TryDeserializeFromMemoryStream(stream, options, cancellationToken, out T result))
            {
                return result;
            }

            using (var sequenceRental = ReusableSequenceWithMinSize.Rent())
            {
                var sequence = sequenceRental.Value;
                try
                {
                    int bytesRead;
                    do
                    {
                        cancellationToken.ThrowIfCancellationRequested();
                        Span<byte> span = sequence.GetSpan(stream.CanSeek ? (int)(stream.Length - stream.Position) : 0);
                        bytesRead = stream.Read(span);
                        sequence.Advance(bytesRead);
                    }
                    while (bytesRead > 0);
                }
                catch (Exception ex)
                {
                    throw new MessagePackSerializationException("Error occurred while reading from the stream.", ex);
                }

                return DeserializeFromSequenceAndRewindStreamIfPossible<T>(stream, options, sequence, cancellationToken);
            }
        }

        /// <summary>
        /// Deserializes the entire content of a <see cref="Stream"/>.
        /// </summary>
        /// <typeparam name="T">The type of value to deserialize.</typeparam>
        /// <param name="stream">
        /// The stream to deserialize from.
        /// The entire stream will be read, and the first msgpack token deserialized will be returned.
        /// If <see cref="Stream.CanSeek"/> is true on the stream, its position will be set to just after the last deserialized byte.
        /// </param>
        /// <param name="options">The options. Use <c>null</c> to use default options.</param>
        /// <param name="cancellationToken">A cancellation token.</param>
        /// <returns>The deserialized value.</returns>
        /// <exception cref="MessagePackSerializationException">Thrown when any error occurs during deserialization.</exception>
        public static async ValueTask<T> DeserializeAsync<T>(Stream stream, MessagePackSerializerOptions options = null, CancellationToken cancellationToken = default)
        {
            if (TryDeserializeFromMemoryStream(stream, options, cancellationToken, out T result))
            {
                return result;
            }

            using (var sequenceRental = ReusableSequenceWithMinSize.Rent())
            {
                var sequence = sequenceRental.Value;
                try
                {
                    int bytesRead;
                    do
                    {
                        Memory<byte> memory = sequence.GetMemory(stream.CanSeek ? (int)(stream.Length - stream.Position) : 0);
                        bytesRead = await stream.ReadAsync(memory, cancellationToken).ConfigureAwait(false);
                        sequence.Advance(bytesRead);
                    }
                    while (bytesRead > 0);
                }
                catch (Exception ex)
                {
                    throw new MessagePackSerializationException("Error occurred while reading from the stream.", ex);
                }

                return DeserializeFromSequenceAndRewindStreamIfPossible<T>(stream, options, sequence, cancellationToken);
            }
        }

        private delegate int LZ4Transform(ReadOnlySpan<byte> input, Span<byte> output);

        private static readonly LZ4Transform LZ4CodecEncode = LZ4Codec.Encode;
        private static readonly LZ4Transform LZ4CodecDecode = LZ4Codec.Decode;

        private static bool TryDeserializeFromMemoryStream<T>(Stream stream, MessagePackSerializerOptions options, CancellationToken cancellationToken, out T result)
        {
            cancellationToken.ThrowIfCancellationRequested();
            if (stream is MemoryStream ms && ms.TryGetBuffer(out ArraySegment<byte> streamBuffer))
            {
                result = Deserialize<T>(streamBuffer.AsMemory(checked((int)ms.Position)), options, out int bytesRead, cancellationToken);

                // Emulate that we had actually "read" from the stream.
                ms.Seek(bytesRead, SeekOrigin.Current);
                return true;
            }

            result = default;
            return false;
        }

        private static T DeserializeFromSequenceAndRewindStreamIfPossible<T>(Stream streamToRewind, MessagePackSerializerOptions options, ReadOnlySequence<byte> sequence, CancellationToken cancellationToken)
        {
            if (streamToRewind is null)
            {
                throw new ArgumentNullException(nameof(streamToRewind));
            }

            var reader = new MessagePackReader(sequence)
            {
                CancellationToken = cancellationToken,
            };
            T result = Deserialize<T>(ref reader, options);

            if (streamToRewind.CanSeek && !reader.End)
            {
                // Reverse the stream as many bytes as we left unread.
                int bytesNotRead = checked((int)reader.Sequence.Slice(reader.Position).Length);
                streamToRewind.Seek(-bytesNotRead, SeekOrigin.Current);
            }

            return result;
        }

        /// <summary>
        /// Performs LZ4 compression or decompression.
        /// </summary>
        /// <param name="input">The input for the operation.</param>
        /// <param name="output">The buffer to write the result of the operation.</param>
        /// <param name="lz4Operation">The LZ4 codec transformation.</param>
        /// <returns>The number of bytes written to the <paramref name="output"/>.</returns>
        private static int LZ4Operation(in ReadOnlySequence<byte> input, Span<byte> output, LZ4Transform lz4Operation)
        {
            ReadOnlySpan<byte> inputSpan;
            byte[] rentedInputArray = null;
            if (input.IsSingleSegment)
            {
                inputSpan = input.First.Span;
            }
            else
            {
                rentedInputArray = ArrayPool<byte>.Shared.Rent((int)input.Length);
                input.CopyTo(rentedInputArray);
                inputSpan = rentedInputArray.AsSpan(0, (int)input.Length);
            }

            try
            {
                return lz4Operation(inputSpan, output);
            }
            finally
            {
                if (rentedInputArray != null)
                {
                    ArrayPool<byte>.Shared.Return(rentedInputArray);
                }
            }
        }

        private static bool TryDecompress(ref MessagePackReader reader, IBufferWriter<byte> writer)
        {
            if (!reader.End)
            {
                // Try to find LZ4Block
                if (reader.NextMessagePackType == MessagePackType.Extension)
                {
                    MessagePackReader peekReader = reader.CreatePeekReader();
                    ExtensionHeader header = peekReader.ReadExtensionFormatHeader();
                    if (header.TypeCode == ThisLibraryExtensionTypeCodes.LZ4)
                    {
                        // Read the extension using the original reader, so we "consume" it.
                        ExtensionResult extension = reader.ReadExtensionFormat();
                        var extReader = new MessagePackReader(extension.Data);

                        // The first part of the extension payload is a MessagePack-encoded Int32 that
                        // tells us the length the data will be AFTER decompression.
                        int uncompressedLength = extReader.ReadInt32();

                        // The rest of the payload is the compressed data itself.
                        ReadOnlySequence<byte> compressedData = extReader.Sequence.Slice(extReader.Position);

                        Span<byte> uncompressedSpan = writer.GetSpan(uncompressedLength).Slice(0, uncompressedLength);
                        int actualUncompressedLength = LZ4Operation(compressedData, uncompressedSpan, LZ4CodecDecode);
                        Debug.Assert(actualUncompressedLength == uncompressedLength, "Unexpected length of uncompressed data.");
                        writer.Advance(actualUncompressedLength);
                        return true;
                    }
                }

                // Try to find LZ4ContiguousBlock
                if (reader.NextMessagePackType == MessagePackType.Array)
                {
                    MessagePackReader peekReader = reader.CreatePeekReader();
                    var arrayLength = peekReader.ReadArrayHeader();
                    if (arrayLength != 0 && peekReader.NextMessagePackType == MessagePackType.Extension)
                    {
                        ExtensionHeader header = peekReader.ReadExtensionFormatHeader();
                        if (header.TypeCode == ThisLibraryExtensionTypeCodes.LZ4Contiguous)
                        {
                            // Read from [Ext(98:int,int...), bin,bin,bin...]
                            var sequenceCount = arrayLength - 1;
                            var uncompressedLengthes = ArrayPool<int>.Shared.Rent(sequenceCount);
                            try
                            {
                                for (int i = 0; i < sequenceCount; i++)
                                {
                                    uncompressedLengthes[i] = peekReader.ReadInt32();
                                }

                                for (int i = 0; i < sequenceCount; i++)
                                {
                                    var uncompressedLength = uncompressedLengthes[i];
                                    var lz4Block = peekReader.ReadBytes();
                                    Span<byte> uncompressedSpan = writer.GetSpan(uncompressedLength).Slice(0, uncompressedLength);
                                    var actualUncompressedLength = LZ4Operation(lz4Block.Value, uncompressedSpan, LZ4CodecDecode);
                                    Debug.Assert(actualUncompressedLength == uncompressedLength, "Unexpected length of uncompressed data.");
                                    writer.Advance(actualUncompressedLength);
                                }

                                return true;
                            }
                            finally
                            {
                                ArrayPool<int>.Shared.Return(uncompressedLengthes);
                            }
                        }
                    }
                }
            }

            return false;
        }

        private static void ToLZ4BinaryCore(in ReadOnlySequence<byte> msgpackUncompressedData, ref MessagePackWriter writer, MessagePackCompression compression)
        {
            if (msgpackUncompressedData.Length < LZ4NotCompressionSize)
            {
                writer.WriteRaw(msgpackUncompressedData);
            }
            else
            {
                if (compression == MessagePackCompression.Lz4Block)
                {
                    var maxCompressedLength = LZ4Codec.MaximumOutputLength((int)msgpackUncompressedData.Length);
                    var lz4Span = ArrayPool<byte>.Shared.Rent(maxCompressedLength);
                    try
                    {
                        int lz4Length = LZ4Operation(msgpackUncompressedData, lz4Span, LZ4CodecEncode);

                        const int LengthOfUncompressedDataSizeHeader = 5;
                        writer.WriteExtensionFormatHeader(new ExtensionHeader(ThisLibraryExtensionTypeCodes.LZ4, LengthOfUncompressedDataSizeHeader + (uint)lz4Length));
                        writer.WriteInt32((int)msgpackUncompressedData.Length);
                        writer.WriteRaw(lz4Span.AsSpan(0, lz4Length));
                    }
                    finally
                    {
                        ArrayPool<byte>.Shared.Return(lz4Span);
                    }
                }
                else if (compression == MessagePackCompression.Lz4ContiguousBlock)
                {
                    // Write to [Ext(98:int,int...), bin,bin,bin...]
                    // Reading count from Sequence<T> is better but not yet do.
                    var sequenceCount = 0;
                    foreach (var item in msgpackUncompressedData)
                    {
                        sequenceCount++;
                    }

                    writer.WriteArrayHeader(sequenceCount + 1);
                    writer.WriteExtensionFormatHeader(new ExtensionHeader(ThisLibraryExtensionTypeCodes.LZ4Contiguous, sequenceCount * 5));
                    {
                        foreach (var item in msgpackUncompressedData)
                        {
                            // force write Int32 block(size = 5).
                            writer.WriteInt32(item.Length);
                        }
                    }

                    foreach (var item in msgpackUncompressedData)
                    {
                        var maxCompressedLength = LZ4Codec.MaximumOutputLength(item.Length);
                        var lz4Span = ArrayPool<byte>.Shared.Rent(maxCompressedLength);
                        try
                        {
                            int lz4Length = LZ4Codec.Encode(item.Span, lz4Span);
                            writer.Write(lz4Span.AsSpan(0, lz4Length));
                        }
                        finally
                        {
                            ArrayPool<byte>.Shared.Return(lz4Span);
                        }
                    }
                }
                else
                {
                    throw new MessagePackSerializationException("Invalid MessagePackCompression Code.");
                }
            }
        }

        private static class PrimitiveChecker<T>
        {
            public static readonly bool IsFixedSizePrimitive;

            static PrimitiveChecker()
            {
                IsFixedSizePrimitive = IsFixedSizePrimitiveTypeHelper(typeof(T));
            }
        }

        private static bool IsFixedSizePrimitiveTypeHelper(Type type)
        {
            return type == typeof(short)
                || type == typeof(int)
                || type == typeof(long)
                || type == typeof(ushort)
                || type == typeof(uint)
                || type == typeof(ulong)
                || type == typeof(float)
                || type == typeof(double)
                || type == typeof(bool)
                || type == typeof(byte)
                || type == typeof(sbyte)
                || type == typeof(char)
            ;
        }
    }
}<|MERGE_RESOLUTION|>--- conflicted
+++ resolved
@@ -87,15 +87,9 @@
             {
                 if (options.Compression.IsCompression() && !PrimitiveChecker<T>.IsFixedSizePrimitive)
                 {
-<<<<<<< HEAD
-                    using (SequencePool.Rental sequenceRental = ReusableSequenceWithMinSize.Rent())
-                    {
-                        var scratch = sequenceRental.Value;
-=======
                     using (var scratchRental = ReusableSequenceWithMinSize.Rent())
                     {
                         var scratch = scratchRental.Value;
->>>>>>> 1200b3bf
                         MessagePackWriter scratchWriter = writer.Clone(scratch);
                         options.Resolver.GetFormatterWithVerify<T>().Serialize(ref scratchWriter, value, options);
                         scratchWriter.Flush();
@@ -236,15 +230,9 @@
             {
                 if (options.Compression.IsCompression())
                 {
-<<<<<<< HEAD
-                    using (SequencePool.Rental sequenceRental = ReusableSequenceWithMinSize.Rent())
-                    {
-                        var msgPackUncompressed = sequenceRental.Value;
-=======
                     using (var msgPackUncompressedRental = ReusableSequenceWithMinSize.Rent())
                     {
                         var msgPackUncompressed = msgPackUncompressedRental.Value;
->>>>>>> 1200b3bf
                         if (TryDecompress(ref reader, msgPackUncompressed))
                         {
                             MessagePackReader uncompressedReader = reader.Clone(msgPackUncompressed.AsReadOnlySequence);
