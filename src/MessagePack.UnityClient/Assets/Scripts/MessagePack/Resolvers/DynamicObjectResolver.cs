--- conflicted
+++ resolved
@@ -1202,11 +1202,6 @@
             }
         }
 
-<<<<<<< HEAD
-        /// <devremarks>
-        /// Keep this list in sync with ShouldUseFormatterResolverHelper.PrimitiveTypes.
-        /// </devremarks>
-=======
         private static void EmitNewObjectConstructorArguments(ILGenerator il, ObjectSerializationInfo info, DeserializeInfo[] members)
         {
             foreach (ObjectSerializationInfo.EmittableMemberAndConstructorParameter item in info.ConstructorParameters)
@@ -1225,7 +1220,9 @@
             }
         }
 
->>>>>>> 2859cdfc
+        /// <devremarks>
+        /// Keep this list in sync with ShouldUseFormatterResolverHelper.PrimitiveTypes.
+        /// </devremarks>
         private static bool IsOptimizeTargetType(Type type)
         {
             return type == typeof(Int16)
