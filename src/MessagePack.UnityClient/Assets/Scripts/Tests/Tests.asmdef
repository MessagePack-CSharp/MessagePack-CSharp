{
    "name": "MessagePack.Tests",
    "rootNamespace": "",
    "references": [
        "MessagePack",
        "MessagePack.Annotations",
        "RuntimeUnitTestToolkit",
        "UnityEngine.TestRunner",
        "UnityEditor.TestRunner"
    ],
    "includePlatforms": [],
    "excludePlatforms": [],
    "allowUnsafeCode": true,
    "overrideReferences": true,
    "precompiledReferences": [
<<<<<<< HEAD
        "nunit.framework.dll",
        "System.Buffers.dll",
        "MsgPack.dll",
        "System.Memory.dll",
        "System.Runtime.CompilerServices.Unsafe.dll",
        "System.Threading.Tasks.Extensions.dll"
=======
        "System.Memory.dll",
        "System.Buffers.dll",
        "System.Threading.Tasks.Extensions.dll",
        "System.Runtime.CompilerServices.Unsafe.dll",
        "System.Runtime.Extensions.dll",
        "nunit.framework.dll",
        "MsgPack.dll"
>>>>>>> d374efaf
    ],
    "autoReferenced": false,
    "defineConstraints": [
        "UNITY_INCLUDE_TESTS"
    ],
    "versionDefines": [],
    "noEngineReferences": false
}<|MERGE_RESOLUTION|>--- conflicted
+++ resolved
@@ -13,14 +13,6 @@
     "allowUnsafeCode": true,
     "overrideReferences": true,
     "precompiledReferences": [
-<<<<<<< HEAD
-        "nunit.framework.dll",
-        "System.Buffers.dll",
-        "MsgPack.dll",
-        "System.Memory.dll",
-        "System.Runtime.CompilerServices.Unsafe.dll",
-        "System.Threading.Tasks.Extensions.dll"
-=======
         "System.Memory.dll",
         "System.Buffers.dll",
         "System.Threading.Tasks.Extensions.dll",
@@ -28,7 +20,6 @@
         "System.Runtime.Extensions.dll",
         "nunit.framework.dll",
         "MsgPack.dll"
->>>>>>> d374efaf
     ],
     "autoReferenced": false,
     "defineConstraints": [
