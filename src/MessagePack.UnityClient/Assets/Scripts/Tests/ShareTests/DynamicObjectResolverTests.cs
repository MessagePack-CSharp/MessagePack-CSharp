--- conflicted
+++ resolved
@@ -58,7 +58,7 @@
 
             var instance = MessagePackSerializer.Deserialize<TwoProperties>(seq);
             Assert.Equal("Set", instance.Prop1);
-            Assert.Null(instance.Prop2);
+            Assert.Equal("Uninitialized", instance.Prop2);
         }
 
         [Fact]
@@ -72,7 +72,7 @@
 
             var instance = MessagePackSerializer.Deserialize<TwoPropertiesOrdinalKey>(seq);
             Assert.Equal("Set", instance.Prop1);
-            Assert.Null(instance.Prop2);
+            Assert.Equal("Uninitialized", instance.Prop2);
         }
 
         /// <summary>
@@ -155,7 +155,6 @@
             Assert.Equal(obj.Name, obj2.Name);
         }
 
-<<<<<<< HEAD
         [Fact]
         public void DefaultValueStringKeyClassWithoutExplicitConstructorTest()
         {
@@ -330,7 +329,8 @@
                 Prop1 = prop1;
                 Prop2 = Prop2Constant;
             }
-=======
+        }
+
         [DataContract]
         public class BaseClassWithVirtualProperty
         {
@@ -453,7 +453,6 @@
 
             [DataMember(Order = 1)]
             public string Prop2 { get; set; } = "Uninitialized";
->>>>>>> 5a6cda6f
         }
 
         [MessagePackObject]
