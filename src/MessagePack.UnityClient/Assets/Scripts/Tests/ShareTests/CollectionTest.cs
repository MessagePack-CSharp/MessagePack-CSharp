﻿// Copyright (c) All contributors. All rights reserved.
// Licensed under the MIT license. See LICENSE file in the project root for full license information.

using System;
using System.Buffers;
<<<<<<< HEAD
=======
using System.Collections;
>>>>>>> 533802a8
using System.Collections.Concurrent;
using System.Collections.Generic;
using System.Collections.ObjectModel;
using System.Linq;
using System.Text;
using System.Threading.Tasks;
using Xunit;

namespace MessagePack.Tests
{
    public class CollectionTest
    {
        private T Convert<T>(T value)
        {
            return MessagePackSerializer.Deserialize<T>(MessagePackSerializer.Serialize(value));
        }

        public static object[][] CollectionTestData = new object[][]
        {
            new object[] { new int[] { 1, 10, 100 }, null },
            new object[] { new List<int> { 1, 10, 100 }, null },
            new object[] { new LinkedList<int>(new[] { 1, 10, 100 }), null },
            new object[] { new Queue<int>(new[] { 1, 10, 100 }), null },
            new object[] { new HashSet<int>(new[] { 1, 10, 100 }), null },
            new object[] { new ReadOnlyCollection<int>(new[] { 1, 10, 100 }), null },
            new object[] { new ObservableCollection<int>(new[] { 1, 10, 100 }), null },
            new object[] { new ReadOnlyObservableCollection<int>(new ObservableCollection<int>(new[] { 1, 10, 100 })), null },
        };

        [Theory]
        [MemberData(nameof(CollectionTestData))]
        public void ConcreteCollectionTest<T>(T x, T y)
        {
            this.Convert(x).IsStructuralEqual(x);
            this.Convert(y).IsStructuralEqual(y);
        }

        [Fact]
        public void InterfaceCollectionTest()
        {
            var a = (IList<int>)new int[] { 1, 10, 100 };
            var b = (ICollection<int>)new int[] { 1, 10, 100 };
            IEnumerable<int> c = Enumerable.Range(1, 100).AsEnumerable();
            var d = (IReadOnlyList<int>)new int[] { 1, 10, 100 };
            var e = (IReadOnlyCollection<int>)new int[] { 1, 10, 100 };
            var f = (ISet<int>)new HashSet<int>(new[] { 1, 10, 100 });
            var g = (ILookup<bool, int>)Enumerable.Range(1, 100).ToLookup(x => x % 2 == 0);

            this.Convert(a).Is(a);
            this.Convert(b).Is(b);
            this.Convert(c).Is(c);
            this.Convert(d).Is(d);
            this.Convert(e).Is(e);
            this.Convert(f).Is(f);
            this.Convert(g).Is(g);

            a = null;
            b = null;
            c = null;
            d = null;
            e = null;
            f = null;
            g = null;

            this.Convert(a).Is(a);
            this.Convert(b).Is(b);
            this.Convert(c).IsNull();
            this.Convert(d).Is(d);
            this.Convert(e).Is(e);
            this.Convert(f).Is(f);
            this.Convert(g).Is(g);
        }

        [Fact]
        public void InterfaceCollectionsAreDeserializedMutable()
        {
            var list = this.Convert<IList<int>>(new[] { 1, 2, 3 });
            list.Add(4);
            Assert.Equal(new[] { 1, 2, 3, 4 }, list);

            var collection = this.Convert<ICollection<int>>(new[] { 1, 2, 3 });
            collection.Add(4);
            Assert.Equal(new[] { 1, 2, 3, 4 }, collection);

            var setCollection = this.Convert<ISet<int>>(new HashSet<int> { 1, 2, 3 });
            setCollection.Add(4);
            Assert.Equal(new[] { 1, 2, 3, 4 }, setCollection.OrderBy(n => n).ToArray());
        }

        [Fact]
        public void StackTest()
        {
            var stack = new Stack<int>(new[] { 1, 10, 100 });
            stack.AsEnumerable().Is(100, 10, 1);
            this.Convert(stack).AsEnumerable().Is(100, 10, 1);

            stack = new Stack<int>();
            this.Convert(stack).AsEnumerable().Count().Is(0);

            stack = null;
            this.Convert(stack).IsNull();
        }

        [Fact]
        public void ConcurrentCollectionTest()
        {
            var c0 = new ConcurrentQueue<int>(new[] { 1, 10, 100 });
            var c1 = new ConcurrentStack<int>(new[] { 1, 10, 100 });
            var c2 = new ConcurrentBag<int>(new[] { 1, 10, 100 });

            this.Convert(c0).Is(1, 10, 100);
            this.Convert(c1).Is(100, 10, 1);

            this.Convert(c2).OrderBy(x => x).Is(1, 10, 100);

            c0 = null;
            c1 = null;
            c2 = null;

            this.Convert(c0).IsNull();
            this.Convert(c1).IsNull();
            this.Convert(c2).IsNull();
        }

        [Fact]
        public void ArraySegmentTest()
        {
            var test = new ArraySegment<int>(new[] { 1, 10, 100 });
            this.Convert(test).Is(1, 10, 100);
            ArraySegment<int>? nullableTest = new ArraySegment<int>(new[] { 1, 10, 100 });
            this.Convert(nullableTest).Is(1, 10, 100);
            nullableTest = null;
            this.Convert(nullableTest).IsNull();
        }

        [Fact]
        public void MemoryTest()
        {
            var test = new Memory<int>(new[] { 1, 10, 100 });
            this.Convert(test).ToArray().Is(1, 10, 100);
            Memory<int>? nullableTest = new Memory<int>(new[] { 1, 10, 100 });
            this.Convert(nullableTest).Value.ToArray().Is(1, 10, 100);
            nullableTest = null;
            this.Convert(nullableTest).IsNull();
        }

        [Fact]
        public void MemoryOfByteTest()
        {
            var test = new Memory<byte>(new[] { (byte)1, (byte)10, (byte)100 });
            this.Convert(test).ToArray().Is((byte)1, (byte)10, (byte)100);
            Memory<byte>? nullableTest = new Memory<byte>(new[] { (byte)1, (byte)10, (byte)100 });
            this.Convert(nullableTest).Value.ToArray().Is((byte)1, (byte)10, (byte)100);
            nullableTest = null;
            this.Convert(nullableTest).IsNull();
        }

        [Fact]
        public void ReadOnlyMemoryTest()
        {
            var test = new ReadOnlyMemory<int>(new[] { 1, 10, 100 });
            this.Convert(test).ToArray().Is(1, 10, 100);
            ReadOnlyMemory<int>? nullableTest = new ReadOnlyMemory<int>(new[] { 1, 10, 100 });
            this.Convert(nullableTest).Value.ToArray().Is(1, 10, 100);
            nullableTest = null;
            this.Convert(nullableTest).IsNull();
        }

        [Fact]
        public void ReadOnlyMemoryOfByteTest()
        {
            var test = new ReadOnlyMemory<byte>(new[] { (byte)1, (byte)10, (byte)100 });
            this.Convert(test).ToArray().Is((byte)1, (byte)10, (byte)100);
            ReadOnlyMemory<byte>? nullableTest = new ReadOnlyMemory<byte>(new[] { (byte)1, (byte)10, (byte)100 });
            this.Convert(nullableTest).Value.ToArray().Is((byte)1, (byte)10, (byte)100);
            nullableTest = null;
            this.Convert(nullableTest).IsNull();
        }

        [Fact]
        public void ReadOnlySequenceTest()
        {
            var test = new ReadOnlySequence<int>(new[] { 1, 10, 100 });
            this.Convert(test).ToArray().Is(1, 10, 100);
            ReadOnlySequence<int>? nullableTest = new ReadOnlySequence<int>(new[] { 1, 10, 100 });
            this.Convert(nullableTest).Value.ToArray().Is(1, 10, 100);
            nullableTest = null;
            this.Convert(nullableTest).IsNull();
        }

        [Fact]
        public void ReadOnlySequenceOfByteTest()
        {
            var test = new ReadOnlySequence<byte>(new[] { (byte)1, (byte)10, (byte)100 });
            this.Convert(test).ToArray().Is((byte)1, (byte)10, (byte)100);
            ReadOnlySequence<byte>? nullableTest = new ReadOnlySequence<byte>(new[] { (byte)1, (byte)10, (byte)100 });
            this.Convert(nullableTest).Value.ToArray().Is((byte)1, (byte)10, (byte)100);
            nullableTest = null;
            this.Convert(nullableTest).IsNull();
        }
<<<<<<< HEAD
=======

        [Fact]
        public void NonGenericInterfaceCollectionsTest()
        {
            var xs = new[] { 1, 2, 3 };
            IEnumerable a = xs;
            ICollection b = xs;
            IList c = xs;
            // in MessagePack v2.1, deserialized type is byte so can not use Cast<int>().
            this.Convert(a).Cast<object>().Select(x => System.Convert.ToInt32(x)).Is(xs);
            this.Convert(b).Cast<object>().Select(x => System.Convert.ToInt32(x)).Is(xs);
            this.Convert(c).Cast<object>().Select(x => System.Convert.ToInt32(x)).Is(xs);
        }

        [Fact]
        public void CustomNonGenericInterfaceListTest()
        {
            var xs = new ImplNonGenericList();
            xs.Add(1);
            xs.Add(2);
            xs.Add(3);

            this.Convert(xs).Cast<object>().Select(System.Convert.ToInt32).Is(1, 2, 3);
        }

        [Fact]
        public void CustomGenericInterfaceCollectionTest()
        {
            {
                var xs = new ImplGenericCollection();
                xs.Add(1);
                xs.Add(2);
                xs.Add(3);

                this.Convert(xs).Is(1, 2, 3);
            }

            {
                var xs = new ImplGenericGenericCollection<int>();
                xs.Add(1);
                xs.Add(2);
                xs.Add(3);

                this.Convert(xs).Is(1, 2, 3);
            }
        }

        [Fact]
        public void CustomGenericDictionaryTest()
        {
            var d = new ImplDictionary();
            d.Add("foo", 10);
            d.Add("bar", 20);

            var d2 = this.Convert(d);
            d2["foo"].Is(10);
            d2["bar"].Is(20);
        }
    }

    public class ImplNonGenericList : IList
    {
        private readonly IList inner;

        public ImplNonGenericList()
        {
            inner = new List<object>();
        }

        public object this[int index] { get => inner[index]; set => inner[index] = value; }

        public bool IsReadOnly => inner.IsReadOnly;

        public bool IsFixedSize => inner.IsFixedSize;

        public int Count => inner.Count;

        public object SyncRoot => inner.SyncRoot;

        public bool IsSynchronized => inner.IsSynchronized;

        public int Add(object value)
        {
            return inner.Add(value);
        }

        public void Clear()
        {
            inner.Clear();
        }

        public bool Contains(object value)
        {
            return inner.Contains(value);
        }

        public void CopyTo(Array array, int index)
        {
            inner.CopyTo(array, index);
        }

        public IEnumerator GetEnumerator()
        {
            return inner.GetEnumerator();
        }

        public int IndexOf(object value)
        {
            return inner.IndexOf(value);
        }

        public void Insert(int index, object value)
        {
            inner.Insert(index, value);
        }

        public void Remove(object value)
        {
            inner.Remove(value);
        }

        public void RemoveAt(int index)
        {
            inner.RemoveAt(index);
        }
    }

    public class ImplGenericCollection : ICollection<int>
    {
        private readonly ICollection<int> inner;

        public ImplGenericCollection()
        {
            this.inner = new List<int>();
        }

        public int Count => inner.Count;

        public bool IsReadOnly => inner.IsReadOnly;

        public void Add(int item)
        {
            inner.Add(item);
        }

        public void Clear()
        {
            inner.Clear();
        }

        public bool Contains(int item)
        {
            return inner.Contains(item);
        }

        public void CopyTo(int[] array, int arrayIndex)
        {
            inner.CopyTo(array, arrayIndex);
        }

        public IEnumerator<int> GetEnumerator()
        {
            return inner.GetEnumerator();
        }

        public bool Remove(int item)
        {
            return inner.Remove(item);
        }

        IEnumerator IEnumerable.GetEnumerator()
        {
            return inner.GetEnumerator();
        }
    }

    public class ImplGenericGenericCollection<T> : ICollection<T>
    {
        private readonly ICollection<T> inner;

        public ImplGenericGenericCollection()
        {
            this.inner = new List<T>();
        }

        public int Count => inner.Count;

        public bool IsReadOnly => inner.IsReadOnly;

        public void Add(T item)
        {
            inner.Add(item);
        }

        public void Clear()
        {
            inner.Clear();
        }

        public bool Contains(T item)
        {
            return inner.Contains(item);
        }

        public void CopyTo(T[] array, int arrayIndex)
        {
            inner.CopyTo(array, arrayIndex);
        }

        public IEnumerator<T> GetEnumerator()
        {
            return inner.GetEnumerator();
        }

        public bool Remove(T item)
        {
            return inner.Remove(item);
        }

        IEnumerator IEnumerable.GetEnumerator()
        {
            return inner.GetEnumerator();
        }
    }

    public class ImplDictionary : IDictionary<string, int>
    {
        private readonly Dictionary<string, int> inner;

        public ImplDictionary()
        {
            this.inner = new Dictionary<string, int>();
        }

        public int this[string key] { get => inner[key]; set => inner[key] = value; }

        public ICollection<string> Keys => ((IDictionary<string, int>)inner).Keys;

        public ICollection<int> Values => ((IDictionary<string, int>)inner).Values;

        public int Count => inner.Count;

        public bool IsReadOnly => ((IDictionary<string, int>)inner).IsReadOnly;

        public void Add(string key, int value)
        {
            inner.Add(key, value);
        }

        public void Add(KeyValuePair<string, int> item)
        {
            ((IDictionary<string, int>)inner).Add(item);
        }

        public void Clear()
        {
            inner.Clear();
        }

        public bool Contains(KeyValuePair<string, int> item)
        {
            return ((IDictionary<string, int>)inner).Contains(item);
        }

        public bool ContainsKey(string key)
        {
            return inner.ContainsKey(key);
        }

        public void CopyTo(KeyValuePair<string, int>[] array, int arrayIndex)
        {
            ((IDictionary<string, int>)inner).CopyTo(array, arrayIndex);
        }

        public IEnumerator<KeyValuePair<string, int>> GetEnumerator()
        {
            return ((IDictionary<string, int>)inner).GetEnumerator();
        }

        public bool Remove(string key)
        {
            return inner.Remove(key);
        }

        public bool Remove(KeyValuePair<string, int> item)
        {
            return ((IDictionary<string, int>)inner).Remove(item);
        }

        public bool TryGetValue(string key, out int value)
        {
            return inner.TryGetValue(key, out value);
        }

        IEnumerator IEnumerable.GetEnumerator()
        {
            return ((IDictionary<string, int>)inner).GetEnumerator();
        }
>>>>>>> 533802a8
    }
}<|MERGE_RESOLUTION|>--- conflicted
+++ resolved
@@ -3,10 +3,7 @@
 
 using System;
 using System.Buffers;
-<<<<<<< HEAD
-=======
 using System.Collections;
->>>>>>> 533802a8
 using System.Collections.Concurrent;
 using System.Collections.Generic;
 using System.Collections.ObjectModel;
@@ -207,8 +204,6 @@
             nullableTest = null;
             this.Convert(nullableTest).IsNull();
         }
-<<<<<<< HEAD
-=======
 
         [Fact]
         public void NonGenericInterfaceCollectionsTest()
@@ -507,6 +502,5 @@
         {
             return ((IDictionary<string, int>)inner).GetEnumerator();
         }
->>>>>>> 533802a8
     }
 }