--- conflicted
+++ resolved
@@ -1,13 +1,12 @@
 <?xml version="1.0" encoding="utf-8"?>
 <Project>
-<<<<<<< HEAD
   <PropertyGroup>
     <Nullable>enable</Nullable>
     <SignAssembly>True</SignAssembly>
     <AssemblyOriginatorKeyFile>$(MSBuildThisFileDirectory)..\opensource.snk</AssemblyOriginatorKeyFile>
     <EnforceExtendedAnalyzerRules Condition="'$(IsAnalyzerProject)'=='true'">true</EnforceExtendedAnalyzerRules>
   </PropertyGroup>
-=======
+
   <!-- Include and reference README in nuget package, if a README is in the project directory. -->
   <PropertyGroup>
     <PackageReadmeFile Condition="Exists('README.md')">README.md</PackageReadmeFile>
@@ -15,7 +14,5 @@
   <ItemGroup>
     <None Condition="Exists('README.md')" Include="README.md" Pack="true" PackagePath="" />
   </ItemGroup>
-
->>>>>>> 130e9c87
   <Import Project="$([MSBuild]::GetPathOfFileAbove($(MSBuildThisFile), $(MSBuildThisFileDirectory)..))" />
 </Project>