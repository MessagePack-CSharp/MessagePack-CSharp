--- conflicted
+++ resolved
@@ -33,13 +33,8 @@
   </ItemGroup>
 
   <ItemGroup>
-<<<<<<< HEAD
     <PackageReference Include="Microsoft.CodeAnalysis.PublicApiAnalyzers" PrivateAssets="all" />
-    <PackageReference Include="Microsoft.NET.StringTools" />
-=======
-    <PackageReference Include="Microsoft.CodeAnalysis.PublicApiAnalyzers" Version="3.3.3" PrivateAssets="all" />
-    <PackageReference Include="Microsoft.NET.StringTools" Version="17.4.0" PrivateAssets="compile" />
->>>>>>> ba396dee
+    <PackageReference Include="Microsoft.NET.StringTools" PrivateAssets="compile" />
   </ItemGroup>
   <ItemGroup Condition=" '$(TargetFramework)' == 'netstandard2.0' ">
     <PackageReference Include="Microsoft.Bcl.AsyncInterfaces" />
