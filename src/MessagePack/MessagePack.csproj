--- conflicted
+++ resolved
@@ -1,11 +1,7 @@
 ﻿<Project Sdk="Microsoft.NET.Sdk">
 
   <PropertyGroup>
-<<<<<<< HEAD
-    <TargetFrameworks>netstandard2.0;netcoreapp3.1;net5.0</TargetFrameworks>
-=======
     <TargetFrameworks>netstandard2.0;netcoreapp3.1;net5.0;net6.0</TargetFrameworks>
->>>>>>> 54b155f6
     <NoWarn>$(NoWarn);CS0649</NoWarn>
     <AllowUnsafeBlocks>True</AllowUnsafeBlocks>
     <DefineConstants Condition=" '$(TargetFramework)' != 'netstandard2.0' ">$(DefineConstants);SPAN_BUILTIN</DefineConstants>
@@ -41,21 +37,11 @@
     <PackageReference Include="Microsoft.NET.StringTools" Version="1.0.0" />
   </ItemGroup>
   <ItemGroup Condition=" '$(TargetFramework)' == 'netstandard2.0' ">
-<<<<<<< HEAD
-    <PackageReference Include="Microsoft.Bcl.AsyncInterfaces" Version="1.0.0" />
-    <PackageReference Include="System.Collections.Immutable" Version="1.5.0" />
-    <PackageReference Include="System.Reflection.Emit" Version="4.6.0" />
-    <PackageReference Include="System.Reflection.Emit.Lightweight" Version="4.6.0" />
-    <PackageReference Include="System.Threading.Tasks.Extensions" Version="4.5.3" />
-    <PackageReference Include="System.Runtime.CompilerServices.Unsafe" Version="4.5.2" />
-    <PackageReference Include="System.Memory" Version="4.5.3" />
-=======
     <PackageReference Include="Microsoft.Bcl.AsyncInterfaces" Version="6.0.0" />
     <PackageReference Include="System.Collections.Immutable" Version="1.7.1" />
     <PackageReference Include="System.Reflection.Emit" Version="4.7.0" />
     <PackageReference Include="System.Reflection.Emit.Lightweight" Version="4.7.0" />
     <PackageReference Include="System.Threading.Tasks.Extensions" Version="4.5.4" />
->>>>>>> 54b155f6
   </ItemGroup>
 
   <ItemGroup>
