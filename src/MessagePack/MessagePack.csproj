﻿<Project Sdk="Microsoft.NET.Sdk">

  <PropertyGroup>
    <TargetFrameworks>netstandard2.0;netstandard2.1;net8.0;net472</TargetFrameworks>
    <NoWarn>$(NoWarn);CS0649</NoWarn>
    <AllowUnsafeBlocks>True</AllowUnsafeBlocks>
    <DefineConstants Condition=" '$(TargetFramework)' == 'net8.0' or '$(TargetFramework)' == 'netstandard2.1' ">$(DefineConstants);SPAN_BUILTIN</DefineConstants>
    <CheckForOverflowUnderflow>True</CheckForOverflowUnderflow>

    <Title>MessagePack for C#</Title>
    <Description>Extremely Fast MessagePack(MsgPack) Serializer for C# (.NET Framework, .NET 6, Unity, Xamarin).</Description>
    <PackageTags>MsgPack;MessagePack;Serialization;Formatter;Serializer;Unity;Xamarin</PackageTags>
    <AssemblyName>MessagePack</AssemblyName>
  </PropertyGroup>

  <ItemGroup>
    <AdditionalFiles Include="$(TargetFramework)\PublicAPI.Shipped.txt" />
    <AdditionalFiles Include="$(TargetFramework)\PublicAPI.Unshipped.txt" />
  </ItemGroup>

  <ItemGroup>
    <PackageReference Include="Microsoft.CodeAnalysis.PublicApiAnalyzers" PrivateAssets="all" />
    <PackageReference Include="Microsoft.NET.StringTools" PrivateAssets="compile" />
  </ItemGroup>
  <ItemGroup Condition=" '$(TargetFramework)' == 'netstandard2.1' ">
    <PackageReference Include="System.Collections.Immutable" />
  </ItemGroup>
  <ItemGroup Condition=" '$(TargetFramework)' == 'netstandard2.0' ">
    <PackageReference Include="Microsoft.Bcl.AsyncInterfaces" />
    <PackageReference Include="System.Collections.Immutable" />
    <PackageReference Include="System.Reflection.Emit" />
    <PackageReference Include="System.Reflection.Emit.Lightweight" />
    <PackageReference Include="System.Threading.Tasks.Extensions" />
  </ItemGroup>
  <ItemGroup Condition=" '$(TargetFramework)' == 'net472' ">
    <PackageReference Include="Microsoft.Bcl.AsyncInterfaces" />
    <PackageReference Include="System.Collections.Immutable" />
  </ItemGroup>

  <ItemGroup>
    <ProjectReference Include="..\MessagePack.Annotations\MessagePack.Annotations.csproj" />
    <!-- We don't consume the analyzers in this library itself,
         but we reference the project to add a package dependency so users of this library will automatically get the analyzers. -->
<<<<<<< HEAD
    <ProjectReference Include="..\MessagePack.Analyzers\MessagePack.Analyzers.csproj" PrivateAssets="none" Condition="'$(ExcludeRestorePackageImports)' != ''" />
=======
    <ProjectReference Include="..\MessagePack.Analyzers\MessagePack.Analyzers.csproj"
                      PrivateAssets="none" />
>>>>>>> db2e4a5a
  </ItemGroup>

  <ItemGroup>
    <None Update="Formatters\ForceSizePrimitiveFormatter.tt">
      <Generator>TextTemplatingFileGenerator</Generator>
      <LastGenOutput>ForceSizePrimitiveFormatter.cs</LastGenOutput>
    </None>
    <None Update="Formatters\PrimitiveFormatter.tt">
      <Generator>TextTemplatingFileGenerator</Generator>
      <LastGenOutput>PrimitiveFormatter.cs</LastGenOutput>
    </None>
    <None Update="Formatters\TupleFormatter.tt">
      <Generator>TextTemplatingFileGenerator</Generator>
      <LastGenOutput>TupleFormatter.cs</LastGenOutput>
    </None>
    <None Update="Formatters\ValueTupleFormatter.tt">
      <Generator>TextTemplatingFileGenerator</Generator>
      <LastGenOutput>ValueTupleFormatter.cs</LastGenOutput>
    </None>
    <None Update="Internal\UnsafeMemory.tt">
      <LastGenOutput>UnsafeMemory.cs</LastGenOutput>
      <Generator>TextTemplatingFileGenerator</Generator>
    </None>
    <None Update="MessagePackPrimitives.Readers.Integers.tt">
      <Generator>TextTemplatingFileGenerator</Generator>
      <LastGenOutput>MessagePackPrimitives.Readers.Integers.cs</LastGenOutput>
    </None>
    <None Update="MessagePackReader.Integers.tt">
      <Generator>TextTemplatingFileGenerator</Generator>
      <LastGenOutput>MessagePackReader.Integers.cs</LastGenOutput>
    </None>
  </ItemGroup>

  <ItemGroup>
    <Compile Update="Formatters\ForceSizePrimitiveFormatter.cs">
      <DesignTime>True</DesignTime>
      <AutoGen>True</AutoGen>
      <DependentUpon>ForceSizePrimitiveFormatter.tt</DependentUpon>
    </Compile>
    <Compile Update="Formatters\PrimitiveFormatter.cs">
      <DesignTime>True</DesignTime>
      <AutoGen>True</AutoGen>
      <DependentUpon>PrimitiveFormatter.tt</DependentUpon>
    </Compile>
    <Compile Update="Formatters\TupleFormatter.cs">
      <DesignTime>True</DesignTime>
      <AutoGen>True</AutoGen>
      <DependentUpon>TupleFormatter.tt</DependentUpon>
    </Compile>
    <Compile Update="Formatters\ValueTupleFormatter.cs">
      <DesignTime>True</DesignTime>
      <AutoGen>True</AutoGen>
      <DependentUpon>ValueTupleFormatter.tt</DependentUpon>
    </Compile>
    <Compile Update="Internal\UnsafeMemory.cs">
      <DesignTime>True</DesignTime>
      <AutoGen>True</AutoGen>
      <DependentUpon>UnsafeMemory.tt</DependentUpon>
    </Compile>
    <Compile Update="MessagePackPrimitives.Readers.Integers.cs">
      <DesignTime>True</DesignTime>
      <AutoGen>True</AutoGen>
      <DependentUpon>MessagePackPrimitives.Readers.Integers.tt</DependentUpon>
    </Compile>
    <Compile Update="MessagePackReader.Integers.cs">
      <DesignTime>True</DesignTime>
      <AutoGen>True</AutoGen>
      <DependentUpon>MessagePackReader.Integers.tt</DependentUpon>
    </Compile>
  </ItemGroup>

  <ItemGroup>
    <Service Include="{508349b6-6b84-4df5-91f0-309beebad82d}" />
  </ItemGroup>

</Project><|MERGE_RESOLUTION|>--- conflicted
+++ resolved
@@ -41,12 +41,8 @@
     <ProjectReference Include="..\MessagePack.Annotations\MessagePack.Annotations.csproj" />
     <!-- We don't consume the analyzers in this library itself,
          but we reference the project to add a package dependency so users of this library will automatically get the analyzers. -->
-<<<<<<< HEAD
-    <ProjectReference Include="..\MessagePack.Analyzers\MessagePack.Analyzers.csproj" PrivateAssets="none" Condition="'$(ExcludeRestorePackageImports)' != ''" />
-=======
     <ProjectReference Include="..\MessagePack.Analyzers\MessagePack.Analyzers.csproj"
                       PrivateAssets="none" />
->>>>>>> db2e4a5a
   </ItemGroup>
 
   <ItemGroup>
