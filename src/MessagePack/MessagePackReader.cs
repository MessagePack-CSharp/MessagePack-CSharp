--- conflicted
+++ resolved
@@ -317,7 +317,6 @@
 retry:
             switch (readResult)
             {
-<<<<<<< HEAD
                 case MessagePackPrimitives.ReadResult.Success:
                     count = checked((int)uintCount);
                     this.reader.Advance(tokenSize);
@@ -328,18 +327,6 @@
                 case MessagePackPrimitives.ReadResult.InsufficientBuffer:
                     Span<byte> buffer = stackalloc byte[tokenSize];
                     if (this.reader.TryCopyTo(buffer))
-=======
-                return false;
-            }
-
-            switch (code)
-            {
-                case byte x when MessagePackCode.IsFixArray(x):
-                    count = code & 0xF;
-                    break;
-                case MessagePackCode.Array16:
-                    if (!this.reader.TryReadBigEndian(out short shortValue))
->>>>>>> db2e4a5a
                     {
                         readResult = MessagePackPrimitives.TryReadArrayHeader(buffer, out uintCount, out tokenSize);
                         goto retry;
@@ -351,11 +338,7 @@
                     }
 
                 default:
-<<<<<<< HEAD
                     throw ThrowUnreachable();
-=======
-                    throw ThrowInvalidCode(code);
->>>>>>> db2e4a5a
             }
         }
 
@@ -399,7 +382,6 @@
 retry:
             switch (readResult)
             {
-<<<<<<< HEAD
                 case MessagePackPrimitives.ReadResult.Success:
                     count = checked((int)uintCount);
                     this.reader.Advance(tokenSize);
@@ -410,18 +392,6 @@
                 case MessagePackPrimitives.ReadResult.InsufficientBuffer:
                     Span<byte> buffer = stackalloc byte[tokenSize];
                     if (this.reader.TryCopyTo(buffer))
-=======
-                return false;
-            }
-
-            switch (code)
-            {
-                case byte x when MessagePackCode.IsFixMap(x):
-                    count = code & 0xF;
-                    break;
-                case MessagePackCode.Map16:
-                    if (!this.reader.TryReadBigEndian(out short shortValue))
->>>>>>> db2e4a5a
                     {
                         readResult = MessagePackPrimitives.TryReadMapHeader(buffer, out uintCount, out tokenSize);
                         goto retry;
@@ -433,11 +403,7 @@
                     }
 
                 default:
-<<<<<<< HEAD
                     throw ThrowUnreachable();
-=======
-                    throw ThrowInvalidCode(code);
->>>>>>> db2e4a5a
             }
         }
 
@@ -489,7 +455,6 @@
 retry:
             switch (readResult)
             {
-<<<<<<< HEAD
                 case MessagePackPrimitives.ReadResult.Success:
                     this.reader.Advance(tokenSize);
                     return value;
@@ -510,44 +475,6 @@
 
                 default:
                     throw ThrowUnreachable();
-=======
-                case MessagePackCode.Float32:
-                    ThrowInsufficientBufferUnless(this.reader.TryReadBigEndian(out float floatValue));
-                    return floatValue;
-                case MessagePackCode.Float64:
-                    ThrowInsufficientBufferUnless(this.reader.TryReadBigEndian(out double doubleValue));
-                    return (float)doubleValue;
-                case byte x when MessagePackCode.IsPositiveFixInt(x):
-                    return code;
-                case byte x when MessagePackCode.IsNegativeFixInt(x):
-                    return unchecked((sbyte)code);
-                case MessagePackCode.Int8:
-                    ThrowInsufficientBufferUnless(this.reader.TryRead(out sbyte sbyteValue));
-                    return sbyteValue;
-                case MessagePackCode.Int16:
-                    ThrowInsufficientBufferUnless(this.reader.TryReadBigEndian(out short shortValue));
-                    return shortValue;
-                case MessagePackCode.Int32:
-                    ThrowInsufficientBufferUnless(this.reader.TryReadBigEndian(out int intValue));
-                    return intValue;
-                case MessagePackCode.Int64:
-                    ThrowInsufficientBufferUnless(this.reader.TryReadBigEndian(out long longValue));
-                    return longValue;
-                case MessagePackCode.UInt8:
-                    ThrowInsufficientBufferUnless(this.reader.TryRead(out byte byteValue));
-                    return byteValue;
-                case MessagePackCode.UInt16:
-                    ThrowInsufficientBufferUnless(this.reader.TryReadBigEndian(out ushort ushortValue));
-                    return ushortValue;
-                case MessagePackCode.UInt32:
-                    ThrowInsufficientBufferUnless(this.reader.TryReadBigEndian(out uint uintValue));
-                    return uintValue;
-                case MessagePackCode.UInt64:
-                    ThrowInsufficientBufferUnless(this.reader.TryReadBigEndian(out ulong ulongValue));
-                    return ulongValue;
-                default:
-                    throw ThrowInvalidCode(code);
->>>>>>> db2e4a5a
             }
         }
 
@@ -573,7 +500,6 @@
 retry:
             switch (readResult)
             {
-<<<<<<< HEAD
                 case MessagePackPrimitives.ReadResult.Success:
                     this.reader.Advance(tokenSize);
                     return value;
@@ -594,44 +520,6 @@
 
                 default:
                     throw ThrowUnreachable();
-=======
-                case MessagePackCode.Float64:
-                    ThrowInsufficientBufferUnless(this.reader.TryReadBigEndian(out double doubleValue));
-                    return doubleValue;
-                case MessagePackCode.Float32:
-                    ThrowInsufficientBufferUnless(this.reader.TryReadBigEndian(out float floatValue));
-                    return floatValue;
-                case byte x when MessagePackCode.IsPositiveFixInt(x):
-                    return code;
-                case byte x when MessagePackCode.IsNegativeFixInt(x):
-                    return unchecked((sbyte)code);
-                case MessagePackCode.Int8:
-                    ThrowInsufficientBufferUnless(this.reader.TryRead(out byte byteValue));
-                    return unchecked((sbyte)byteValue);
-                case MessagePackCode.Int16:
-                    ThrowInsufficientBufferUnless(this.reader.TryReadBigEndian(out short shortValue));
-                    return shortValue;
-                case MessagePackCode.Int32:
-                    ThrowInsufficientBufferUnless(this.reader.TryReadBigEndian(out int intValue));
-                    return intValue;
-                case MessagePackCode.Int64:
-                    ThrowInsufficientBufferUnless(this.reader.TryReadBigEndian(out long longValue));
-                    return longValue;
-                case MessagePackCode.UInt8:
-                    ThrowInsufficientBufferUnless(this.reader.TryRead(out byteValue));
-                    return byteValue;
-                case MessagePackCode.UInt16:
-                    ThrowInsufficientBufferUnless(this.reader.TryReadBigEndian(out shortValue));
-                    return unchecked((ushort)shortValue);
-                case MessagePackCode.UInt32:
-                    ThrowInsufficientBufferUnless(this.reader.TryReadBigEndian(out intValue));
-                    return unchecked((uint)intValue);
-                case MessagePackCode.UInt64:
-                    ThrowInsufficientBufferUnless(this.reader.TryReadBigEndian(out longValue));
-                    return unchecked((ulong)longValue);
-                default:
-                    throw ThrowInvalidCode(code);
->>>>>>> db2e4a5a
             }
         }
 
@@ -1022,7 +910,6 @@
                             : MessagePackPrimitives.TryReadStringHeader(buffer, out length, out tokenSize);
                         goto retry;
                     }
-<<<<<<< HEAD
                     else
                     {
                         length = default;
@@ -1031,15 +918,6 @@
 
                 default:
                     throw ThrowUnreachable();
-=======
-
-                    break;
-                case byte x when MessagePackCode.IsFixStr(x): // OldSpec compatibility
-                    length = code & 0x1F;
-                    return true;
-                default:
-                    throw ThrowInvalidCode(code);
->>>>>>> db2e4a5a
             }
         }
 
@@ -1074,15 +952,8 @@
                         return false;
                     }
 
-<<<<<<< HEAD
                 default:
                     throw ThrowUnreachable();
-=======
-            if (MessagePackCode.IsFixStr(code))
-            {
-                length = code & 0x1F;
-                return true;
->>>>>>> db2e4a5a
             }
         }
 
@@ -1096,49 +967,6 @@
             return length;
         }
 
-<<<<<<< HEAD
-=======
-        [MethodImpl(MethodImplOptions.AggressiveInlining)]
-        private bool TryGetStringLengthInBytesSlow(byte code, out int length)
-        {
-            switch (code)
-            {
-                case byte x when MessagePackCode.IsFixStr(x):
-                    length = code & 0x1F;
-                    return true;
-                case MessagePackCode.Str8:
-                    if (this.reader.TryRead(out byte byteValue))
-                    {
-                        length = byteValue;
-                        return true;
-                    }
-
-                    break;
-                case MessagePackCode.Str16:
-                    if (this.reader.TryReadBigEndian(out short shortValue))
-                    {
-                        length = unchecked((ushort)shortValue);
-                        return true;
-                    }
-
-                    break;
-                case MessagePackCode.Str32:
-                    if (this.reader.TryReadBigEndian(out int intValue))
-                    {
-                        length = intValue;
-                        return true;
-                    }
-
-                    break;
-                default:
-                    throw ThrowInvalidCode(code);
-            }
-
-            length = 0;
-            return false;
-        }
-
->>>>>>> db2e4a5a
         /// <summary>
         /// Reads a string assuming that it is spread across multiple spans in the <see cref="ReadOnlySequence{T}"/>.
         /// </summary>
