﻿// Copyright (c) All contributors. All rights reserved.
// Licensed under the MIT license. See LICENSE file in the project root for full license information.

using System;
using System.Diagnostics;
using System.IO;
using System.Linq;
using System.Text;
using System.Threading;
using System.Threading.Tasks;
using MessagePackCompiler.CodeAnalysis;
using MessagePackCompiler.Generator;

namespace MessagePackCompiler
{
    public class CodeGenerator
    {
        private static readonly Encoding NoBomUtf8 = new UTF8Encoding(false);

        private Action<string> logger;
        private CancellationToken cancellationToken;

        public CodeGenerator(Action<string> logger, CancellationToken cancellationToken)
        {
            this.logger = logger;
            this.cancellationToken = cancellationToken;
        }

        public async Task GenerateFileAsync(
           string input,
           string output,
           string conditionalSymbol,
           string resolverName,
           string @namespace,
           bool useMapMode,
           string multipleIfDirectiveOutputSymbols)
        {
            var namespaceDot = string.IsNullOrWhiteSpace(@namespace) ? string.Empty : @namespace + ".";
            var conditionalSymbols = conditionalSymbol?.Split(',') ?? Array.Empty<string>();
            var multipleOutputSymbols = multipleIfDirectiveOutputSymbols?.Split(',') ?? Array.Empty<string>();

            var sw = Stopwatch.StartNew();

            foreach (var multioutSymbol in multipleOutputSymbols.Length == 0 ? new[] { string.Empty } : multipleOutputSymbols)
            {
                logger("Project Compilation Start:" + input);

                var compilation = (Path.GetExtension(input) == ".csproj")
                    ? await MessagePackCompilation.CreateFromProjectAsync(input.Split(','), conditionalSymbols.Concat(new[] { multioutSymbol }).ToArray(), cancellationToken)
.ConfigureAwait(false) : await MessagePackCompilation.CreateFromDirectoryAsync(input, conditionalSymbols.Concat(new[] { multioutSymbol }).ToArray(), cancellationToken).ConfigureAwait(false);
                var collector = new TypeCollector(compilation, true, useMapMode, x => Console.WriteLine(x));

                logger("Project Compilation Complete:" + sw.Elapsed.ToString());

                sw.Restart();
                logger("Method Collect Start");

                var (objectInfo, enumInfo, genericInfo, unionInfo, closedTypeGenericInfo) = collector.Collect();

                logger("Method Collect Complete:" + sw.Elapsed.ToString());

                logger("Output Generation Start");
                sw.Restart();

                if (Path.GetExtension(output) == ".cs")
                {
                    // SingleFile Output
                    var objectFormatterTemplates = objectInfo
<<<<<<< HEAD
                        .Concat(unboundGenericInfo)
                        .GroupBy(x => (x.Namespace, x.IsStringKey))
                        .Select(x =>
=======
                        .Concat(closedTypeGenericInfo)
                        .GroupBy(x => x.Namespace)
                        .Select(x => new FormatterTemplate()
>>>>>>> 0f864561
                        {
                            var (nameSpace, isStringKey) = x.Key;
                            var objectSerializationInfos = x.ToArray();
                            var template = isStringKey ? new StringKeyFormatterTemplate() : (IFormatterTemplate)new FormatterTemplate();

                            template.Namespace = namespaceDot + "Formatters" + (nameSpace is null ? string.Empty : "." + nameSpace);
                            template.ObjectSerializationInfos = objectSerializationInfos;

                            return template;
                        })
                        .ToArray();

                    var enumFormatterTemplates = enumInfo
                        .GroupBy(x => x.Namespace)
                        .Select(x => new EnumTemplate()
                        {
                            Namespace = namespaceDot + "Formatters" + ((x.Key == null) ? string.Empty : "." + x.Key),
                            EnumSerializationInfos = x.ToArray(),
                        })
                        .ToArray();

                    var unionFormatterTemplates = unionInfo
                        .GroupBy(x => x.Namespace)
                        .Select(x => new UnionTemplate()
                        {
                            Namespace = namespaceDot + "Formatters" + ((x.Key == null) ? string.Empty : "." + x.Key),
                            UnionSerializationInfos = x.ToArray(),
                        })
                        .ToArray();

                    var resolverTemplate = new ResolverTemplate()
                    {
                        Namespace = namespaceDot + "Resolvers",
                        FormatterNamespace = namespaceDot + "Formatters",
                        ResolverName = resolverName,
                        RegisterInfos = genericInfo.Cast<IResolverRegisterInfo>().Concat(enumInfo).Concat(unionInfo).Concat(objectInfo).ToArray(),
                    };

                    var sb = new StringBuilder();
                    sb.AppendLine(resolverTemplate.TransformText());
                    sb.AppendLine();
                    foreach (var item in enumFormatterTemplates)
                    {
                        var text = item.TransformText();
                        sb.AppendLine(text);
                    }

                    sb.AppendLine();
                    foreach (var item in unionFormatterTemplates)
                    {
                        var text = item.TransformText();
                        sb.AppendLine(text);
                    }

                    sb.AppendLine();
                    foreach (var item in objectFormatterTemplates)
                    {
                        var text = item.TransformText();
                        sb.AppendLine(text);
                    }

                    if (multioutSymbol == string.Empty)
                    {
                        await OutputAsync(output, sb.ToString(), cancellationToken).ConfigureAwait(false);
                    }
                    else
                    {
                        var fname = Path.GetFileNameWithoutExtension(output) + "." + MultiSymbolToSafeFilePath(multioutSymbol) + ".cs";
                        var text = $"#if {multioutSymbol}" + Environment.NewLine + sb.ToString() + Environment.NewLine + "#endif";
                        await OutputAsync(Path.Combine(Path.GetDirectoryName(output), fname), text, cancellationToken).ConfigureAwait(false);
                    }
                }
                else
                {
                    // Multiple File output
                    foreach (var x in objectInfo.Concat(closedTypeGenericInfo))
                    {
                        var template = x.IsStringKey ? new StringKeyFormatterTemplate() : (IFormatterTemplate)new FormatterTemplate();
                        template.Namespace = namespaceDot + "Formatters" + (x.Namespace is null ? string.Empty : "." + x.Namespace);
                        template.ObjectSerializationInfos = new[] { x };

                        var text = template.TransformText();
                        await OutputToDirAsync(output, template.Namespace, x.Name + "Formatter", multioutSymbol, text, cancellationToken).ConfigureAwait(false);
                    }

                    foreach (var x in enumInfo)
                    {
                        var template = new EnumTemplate()
                        {
                            Namespace = namespaceDot + "Formatters" + ((x.Namespace == null) ? string.Empty : "." + x.Namespace),
                            EnumSerializationInfos = new[] { x },
                        };

                        var text = template.TransformText();
                        await OutputToDirAsync(output, template.Namespace, x.Name + "Formatter", multioutSymbol, text, cancellationToken).ConfigureAwait(false);
                    }

                    foreach (var x in unionInfo)
                    {
                        var template = new UnionTemplate()
                        {
                            Namespace = namespaceDot + "Formatters" + ((x.Namespace == null) ? string.Empty : "." + x.Namespace),
                            UnionSerializationInfos = new[] { x },
                        };

                        var text = template.TransformText();
                        await OutputToDirAsync(output, template.Namespace, x.Name + "Formatter", multioutSymbol, text, cancellationToken).ConfigureAwait(false);
                    }

                    var resolverTemplate = new ResolverTemplate()
                    {
                        Namespace = namespaceDot + "Resolvers",
                        FormatterNamespace = namespaceDot + "Formatters",
                        ResolverName = resolverName,
                        RegisterInfos = genericInfo.Cast<IResolverRegisterInfo>().Concat(enumInfo).Concat(unionInfo).Concat(objectInfo).ToArray(),
                    };

                    await OutputToDirAsync(output, resolverTemplate.Namespace, resolverTemplate.ResolverName, multioutSymbol, resolverTemplate.TransformText(), cancellationToken).ConfigureAwait(false);
                }

                if (objectInfo.Length == 0 && enumInfo.Length == 0 && genericInfo.Length == 0 && unionInfo.Length == 0 && closedTypeGenericInfo.Length == 0)
                {
                    logger("Generated result is empty, unexpected result?");
                }
            }

            logger("Output Generation Complete:" + sw.Elapsed.ToString());
        }

        private Task OutputToDirAsync(string dir, string ns, string name, string multipleOutSymbol, string text, CancellationToken cancellationToken)
        {
            if (multipleOutSymbol == string.Empty)
            {
                return OutputAsync(Path.Combine(dir, $"{ns}_{name}".Replace(".", "_").Replace("global::", string.Empty) + ".cs"), text, cancellationToken);
            }
            else
            {
                text = $"#if {multipleOutSymbol}" + Environment.NewLine + text + Environment.NewLine + "#endif";
                return OutputAsync(Path.Combine(dir, MultiSymbolToSafeFilePath(multipleOutSymbol), $"{ns}_{name}".Replace(".", "_").Replace("global::", string.Empty) + ".cs"), text, cancellationToken);
            }
        }

        private Task OutputAsync(string path, string text, CancellationToken cancellationToken)
        {
            path = path.Replace("global::", string.Empty);

            const string prefix = "[Out]";
            logger(prefix + path);

            var fi = new FileInfo(path);
            if (!fi.Directory.Exists)
            {
                fi.Directory.Create();
            }

            System.IO.File.WriteAllText(path, NormalizeNewLines(text), NoBomUtf8);
            return Task.CompletedTask;
        }

        private static string MultiSymbolToSafeFilePath(string symbol)
        {
            return symbol.Replace("!", "NOT_").Replace("(", string.Empty).Replace(")", string.Empty).Replace("||", "_OR_").Replace("&&", "_AND_");
        }

        private static string NormalizeNewLines(string content)
        {
            // The T4 generated code may be text with mixed line ending types. (CR + CRLF)
            // We need to normalize the line ending type in each Operating Systems. (e.g. Windows=CRLF, Linux/macOS=LF)
            return content.Replace("\r\n", "\n").Replace("\n", Environment.NewLine);
        }
    }
}<|MERGE_RESOLUTION|>--- conflicted
+++ resolved
@@ -66,15 +66,9 @@
                 {
                     // SingleFile Output
                     var objectFormatterTemplates = objectInfo
-<<<<<<< HEAD
-                        .Concat(unboundGenericInfo)
+                        .Concat(closedTypeGenericInfo)
                         .GroupBy(x => (x.Namespace, x.IsStringKey))
                         .Select(x =>
-=======
-                        .Concat(closedTypeGenericInfo)
-                        .GroupBy(x => x.Namespace)
-                        .Select(x => new FormatterTemplate()
->>>>>>> 0f864561
                         {
                             var (nameSpace, isStringKey) = x.Key;
                             var objectSerializationInfos = x.ToArray();
