--- conflicted
+++ resolved
@@ -12,11 +12,7 @@
   <ItemGroup>
     <PackageReference Include="Microsoft.CodeAnalysis.CSharp.Workspaces" Version="3.6.0" />
     <PackageReference Include="Microsoft.Build" Version="15.9.20" />
-<<<<<<< HEAD
-    <PackageReference Include="System.CodeDom" Version="4.5.0" />
-=======
     <PackageReference Include="System.CodeDom" Version="4.7.0" />
->>>>>>> 533802a8
   </ItemGroup>
 
   <ItemGroup>
